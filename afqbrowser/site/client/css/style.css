--- conflicted
+++ resolved
@@ -1,735 +1,380 @@
-<<<<<<< HEAD
-* {
-    box-sizing: border-box;
-    font-family: "Helvetica Neue";
-    margin: 0;
-    padding: 0;
-    /*border: 0;*/
-}
-
-.w3-container {
-  padding-left: 16px;
-  padding-right: 16px;
-}
-
-#body {
-  font-family: "Arial", "Helvetica", sans-serif;
-  color: #404040;
-  background: #d9d9d9;
-  /* Get rid of accidental text selection on drag */
-    -webkit-touch-callout: none; /* iOS Safari */
-    -webkit-user-select: none;   /* Chrome/Safari/Opera */
-    -khtml-user-select: none;    /* Konqueror */
-    -moz-user-select: none;      /* Firefox */
-    -ms-user-select: none;       /* Internet Explorer/Edge */
-}
-
-h1 {
-  text-align: center;
-}
-
-h2 {
-  text-align: center;
-}
-
-.title{
-  /* height: 40px; */
-  flex: 0 0 auto;
-  display: flex;
-  justify-content: center;
-  align-items: baseline;
-}
-
-#statcontent{
-  float: left;
-  position: fixed;
-  top: 15;
-}
-
-#statcontent.sticky {
-  top: 15;
-}
-
-.focus text{
-  font-size:11px;
-}
-
-.page-container {
-  width: 100%;
-  height: 100%;
-  display: flex;
-  flex-direction: column;
-}
-
-#header {
-  flex: 0 0 auto;
-  height: 60px;
-  display:flex;
-  justify-content: center;
-  align-items: center;
-  background-color: #404040;
-  margin-bottom: 10px;
-}
-
-.app-container {
-  flex: 1 1 auto;
-
-  display: flex;
-  align-items: stretch;
-
-  width: 100%;
-}
-
-.panel-container {
-  display: flex;
-  flex-direction: row;
-  overflow: hidden;
-
-  width: 100%;
-}
-
-.panel-left {
-  flex: 0 0 auto;
-  /* only manually resize */
-}
-
-.panel-right {
-  flex: 1 1 auto;
-  /* resizable */
-  width: 100%;
-}
-
-/* vertical panel */
-.panel-container-vertical {
-  display: flex;
-  flex-direction: column;
-}
-
-.panel-top {
-  flex: 0 0 auto;
-  /* only manually resize */
-}
-
-.panel-bottom {
-  flex: 1 1 auto;
-  /* resizable */
-}
-
-.title-and-content {
-  display: flex;
-  flex-direction: column;
-  flex-wrap: nowrap;
-  align-items: stretch;
-}
-
-.content {
-  flex-grow: 1;
-  border-radius: 10px;
-  padding: 15px;
-  background: #ffffff;
-  margin-bottom: 10px;
-}
-
-.scrollable {
-  overflow-y: auto;
-  overflow-x: auto;
-}
-
-.ew-resize {
-  border-right: dashed;
-}
-
-.ns-resize {
-  border-bottom: dashed;
-}
-
-.ns-resize, .ew-resize {
-  border-width: 1px;
-  border-color: #404040;
-}
-
-#container-list-3d-table {
-  width: 750px;
-}
-
-#tractlist-with-title {width: 240px;}
-
-#threejsbrain-with-title {
-  flex: 1 1 auto;
-  /* There was an issue where this div would not shrink when the user
-   * shortened the main left panel. This next line fixes that issue. It
-   * makes absolutely no sense to me why this works. But it works.
-   * I hereby bequeash this bug, this comment, and this hacky fix to
-   * the flexbox ninja brave enough to give it a legitimate solution. */
-  width: 30%;
-}
-
-#three-and-controls {
-  display: flex;
-  flex-direction: column;
-  align-items: stretch;
-}
-
-#threejsbrain {
-  display: flex;
-  flex-direction: column;
-  align-items: stretch;
-  overflow: hidden;
-
-  flex-grow: 1;
-  flex-shrink: 1;
-
-  width: 100%;
-  min-width: 200px;
-  min-height: 200px;
-  cursor: pointer;
-}
-
-#threejsbrain > canvas {
-  flex-grow: 1;
-  flex-shrink: 1;
-  align-self: stretch;
-  min-width: 200px;
-  min-height: 200px;
-}
-
-.gui-container {
-  display: flex;
-  justify-content: flex-end;
-}
-
-#container-plots {
-  width: 400px;
-  flex: 1 1 auto;
-}
-
-#plots-and-controls {
-  display: flex;
-  flex-direction: column;
-  align-items: stretch;
-}
-
-#tractlist {
-  /* Set a height restriction for the tract list. We can use a
-   * ridiculously small number here because flexbox will grow
-   * this item to match the height of the 3D window. We only
-   * need the height to be less than that of the 3D window. */
-  height: 1px;
-  text-align: left;
-}
-
-#tractdetails {
-  height: 1px;
-  text-align: center;
-  flex-grow: 1;
-  flex-shrink: 1;
-}
-
-#table {
-  height: 300px;
-  align: center;
-}
-
-/*----------------------------*/
-/* Begin tractlist formatting */
-/*----------------------------*/
-#selectAllBox {
-  font-weight: bold;
-  cursor:pointer;
-}
-
-/*change label hover effect for checkbox*/
-input[type=checkbox] {
-    display:none;
-}
-
-input[type=checkbox]+label{
-  line-height: 30px;
-  cursor:pointer;
-}
-
-input[type=checkbox]:hover {
-    -webkit-box-shadow: inset 0 0 2px 2px rgba(82,168,236,.6);
-}
-
-label, input[type=checkbox] {
-    -moz-transition: all .2s ease-in;
-    -o-transition: all .2s ease-in;
-    -webkit-transition: all .2s ease-in;
-    transition: all .2s ease-in;
-}
-
-label:hover, label:active, input:hover+label, input:active+label {
-    background:#ffffcc;
-}
-
-.row::after {
-  content: "";
-  clear: both;
-  display: block;
-}
-
-.line {
-  fill: none;
-  stroke-linejoin: round;
-  stroke-linecap:round;
-}
-
-.area {
-    fill: #AFBABF;
-    stroke-width: 0;
-}
-
-.tracts {
-  fill: none;
-  stroke: #666;
-  stroke-width: 1.5px;
-}
-.plot
-{
-  fill:#eeeeee;
-  border-spacing: 10px;
-}
-.plot_text{
-}
-
-.row
-{
-    float: left;
-    clear: none;
-    display: table;
-    width: 100%; /*Optional*/
-    table-layout: fixed; /*Optional*/
-    border-spacing: 10px; /*Optional*/
-}
-
-/*------------------------*/
-/* Begin table formatting */
-/*------------------------*/
-.t_header rect {
-fill: #404040;
-}
-
-.t_header text {
-    font: 13px;
-    fill: #eeeeee;
-    font-weight: bold;
-    text-anchor: middle;
-}
-
-.cell rect {
- fill: #dddddd;
-}
-
-.cell text {
-  font: 13px ;
-  text-anchor: middle;
-}
-
-/*------------------------*/
-/* Begin graph formatting */
-/*------------------------*/
-.axis path,
-.axis line {
-    fill: none;
-    stroke: #AFBABF;
-    shape-rendering: crispEdges;
-}
-.axis text {
-    font-size: 14px;
-}
-
-.x.axis path {
-    display: none;
-}
-.y.axis path {
-    display: none;
-}
-
-.brush .extent {
-  stroke: #f09f8c;
-  fill-opacity: .125;
-  shape-rendering: crispEdges;
-}
-=======
-* {
-    box-sizing: border-box;
-    font-family: "Helvetica Neue";
-    margin: 0;
-    padding: 0;
-    /*border: 0;*/
-}
-
-.w3-container {
-  padding-left: 16px;
-  padding-right: 16px;
-}
-
-#body {
-  font-family: "Arial", "Helvetica", sans-serif;
-  color: #404040;
-  background: #d9d9d9;
-  /* Get rid of accidental text selection on drag */
-    -webkit-touch-callout: none; /* iOS Safari */
-    -webkit-user-select: none;   /* Chrome/Safari/Opera */
-    -khtml-user-select: none;    /* Konqueror */
-    -moz-user-select: none;      /* Firefox */
-    -ms-user-select: none;       /* Internet Explorer/Edge */
-}
-
-h1 {
-  text-align: center;
-}
-
-h2 {
-  text-align: center;
-}
-
-.title{
-  /* height: 40px; */
-  flex: 0 0 auto;
-  display: flex;
-  justify-content: center;
-  align-items: baseline;
-}
-
-#statcontent{
-  float: left;
-  position: fixed;
-  top: 15;
-}
-
-#statcontent.sticky {
-  top: 15;
-}
-
-.focus text{
-  font-size:11px;
-}
-
-.page-container {
-  width: 100%;
-  height: 100%;
-  display: flex;
-  flex-direction: column;
-}
-
-#header {
-  flex: 0 0 auto;
-  height: 60px;
-  display:flex;
-  justify-content: center;
-  align-items: center;
-  background-color: #404040;
-  margin-bottom: 10px;
-}
-
-.app-container {
-  flex: 1 1 auto;
-
-  display: flex;
-  align-items: stretch;
-
-  width: 100%;
-}
-
-.panel-container {
-  display: flex;
-  flex-direction: row;
-  overflow: hidden;
-
-  width: 100%;
-}
-
-.panel-left {
-  flex: 0 0 auto;
-  /* only manually resize */
-}
-
-.panel-right {
-  flex: 1 1 auto;
-  /* resizable */
-  width: 100%;
-}
-
-/* vertical panel */
-.panel-container-vertical {
-  display: flex;
-  flex-direction: column;
-}
-
-.panel-top {
-  flex: 0 0 auto;
-  /* only manually resize */
-}
-
-.panel-bottom {
-  flex: 1 1 auto;
-  /* resizable */
-}
-
-.title-and-content {
-  display: flex;
-  flex-direction: column;
-  flex-wrap: nowrap;
-  align-items: stretch;
-}
-
-.content {
-  flex-grow: 1;
-  border-radius: 10px;
-  padding: 15px;
-  background: #ffffff;
-  margin-bottom: 10px;
-}
-
-.scrollable {
-  overflow-y: auto;
-  overflow-x: auto;
-}
-
-.ew-resize {
-  border-right: dashed;
-}
-
-.ns-resize {
-  border-bottom: dashed;
-}
-
-.ns-resize, .ew-resize {
-  border-width: 1px;
-  border-color: #404040;
-}
-
-#container-list-3d-table {
-  width: 750px;
-}
-
-#tractlist-with-title {width: 240px;}
-
-#threejsbrain-with-title {
-  flex: 1 1 auto;
-  /* There was an issue where this div would not shrink when the user
-   * shortened the main left panel. This next line fixes that issue. It
-   * makes absolutely no sense to me why this works. But it works.
-   * I hereby bequeash this bug, this comment, and this hacky fix to
-   * the flexbox ninja brave enough to give it a legitimate solution. */
-  width: 30%;
-}
-
-#three-and-controls {
-  display: flex;
-  flex-direction: column;
-  align-items: stretch;
-}
-
-#threejsbrain {
-  display: flex;
-  flex-direction: column;
-  align-items: stretch;
-  overflow: hidden;
-
-  flex-grow: 1;
-  flex-shrink: 1;
-
-  width: 100%;
-  min-width: 200px;
-  min-height: 200px;
-  cursor: pointer;
-}
-
-#threejsbrain > canvas {
-  flex-grow: 1;
-  flex-shrink: 1;
-  align-self: stretch;
-  min-width: 200px;
-  min-height: 200px;
-}
-
-.gui-container {
-  display: flex;
-  justify-content: flex-end;
-}
-
-#container-plots {
-  width: 400px;
-  flex: 1 1 auto;
-}
-
-#plots-and-controls {
-  display: flex;
-  flex-direction: column;
-  align-items: stretch;
-}
-
-#download-subjects, #download-nodes{
-dispay: none;
-width: 0.1px;
-height: 0.1px;
-opacity: 0;
-overflow: hidden;
-position: absolute;
-z-index: -1;
-}
-
-.download-file-button + label{
-  border-radius: 5px;
-  color: #404040 ;
-  background: #d9d9d9 ;
-  padding: 2px;
-  margin: 2px 2px 0px 2px;
-  border-style: solid;
-  border-color: #d9d9d9 ;
-  border-width: 1px;
-  /* font-size: 1.25em; */
-  /* font-weight: 700; */
-  display: inline-block;
-  cursor: pointer; /* “hand” cursor */}
-
-.download-file-button:focus + label,
-.download-file-button + label:hover {
-    color: #d9d9d9 ;
-    background: #404040 ;
-    border-style: solid;
-    border-color: white;
-    border-width: 1px;
-  }
-
-#tractlist {
-  /* Set a height restriction for the tract list. We can use a
-   * ridiculously small number here because flexbox will grow
-   * this item to match the height of the 3D window. We only
-   * need the height to be less than that of the 3D window. */
-  height: 1px;
-  text-align: left;
-}
-
-#tractdetails {
-  height: 1px;
-  text-align: center;
-  flex-grow: 1;
-  flex-shrink: 1;
-}
-
-#table {
-  height: 300px;
-  align: center;
-}
-
-/*----------------------------*/
-/* Begin tractlist formatting */
-/*----------------------------*/
-#selectAllBox {
-  font-weight: bold;
-  cursor:pointer;
-}
-
-/*change label hover effect for checkbox*/
-input[type=checkbox] {
-    display:none;
-}
-
-input[type=checkbox]+label{
-  line-height: 30px;
-  cursor:pointer;
-}
-
-input[type=checkbox]:hover {
-    -webkit-box-shadow: inset 0 0 2px 2px rgba(82,168,236,.6);
-}
-
-label, input[type=checkbox] {
-    -moz-transition: all .2s ease-in;
-    -o-transition: all .2s ease-in;
-    -webkit-transition: all .2s ease-in;
-    transition: all .2s ease-in;
-}
-
-label:hover, label:active, input:hover+label, input:active+label {
-    background:#ffffcc;
-}
-
-.row::after {
-  content: "";
-  clear: both;
-  display: block;
-}
-
-.line {
-  fill: none;
-  stroke-linejoin: round;
-  stroke-linecap:round;
-}
-
-.tracts {
-  fill: none;
-  stroke: #666;
-  stroke-width: 1.5px;
-}
-.plot
-{
-  fill:#eeeeee;
-  border-spacing: 10px;
-}
-.plot_text{
-}
-
-.row
-{
-    float: left;
-    clear: none;
-    display: table;
-    width: 100%; /*Optional*/
-    table-layout: fixed; /*Optional*/
-    border-spacing: 10px; /*Optional*/
-}
-
-/*------------------------*/
-/* Begin table formatting */
-/*------------------------*/
-.t_header rect {
-fill: #404040;
-}
-
-.t_header text {
-    font: 13px;
-    fill: #eeeeee;
-    font-weight: bold;
-    text-anchor: middle;
-}
-
-.cell rect {
- fill: #dddddd;
-}
-
-.cell text {
-  font: 13px ;
-  text-anchor: middle;
-}
-
-/*------------------------*/
-/* Begin graph formatting */
-/*------------------------*/
-.axis path,
-.axis line {
-    fill: none;
-    stroke: #AFBABF;
-    shape-rendering: crispEdges;
-}
-.axis text {
-    font-size: 14px;
-}
-
-.x.axis path {
-    display: none;
-}
-.y.axis path {
-    display: none;
-}
-
-.brush .extent {
-  stroke: #f09f8c;
-  fill-opacity: .125;
-  shape-rendering: crispEdges;
-}
->>>>>>> 4a40200f
+* {
+    box-sizing: border-box;
+    font-family: "Helvetica Neue";
+    margin: 0;
+    padding: 0;
+    /*border: 0;*/
+}
+
+.w3-container {
+  padding-left: 16px;
+  padding-right: 16px;
+}
+
+#body {
+  font-family: "Arial", "Helvetica", sans-serif;
+  color: #404040;
+  background: #d9d9d9;
+  /* Get rid of accidental text selection on drag */
+    -webkit-touch-callout: none; /* iOS Safari */
+    -webkit-user-select: none;   /* Chrome/Safari/Opera */
+    -khtml-user-select: none;    /* Konqueror */
+    -moz-user-select: none;      /* Firefox */
+    -ms-user-select: none;       /* Internet Explorer/Edge */
+}
+
+h1 {
+  text-align: center;
+}
+
+h2 {
+  text-align: center;
+}
+
+.title{
+  /* height: 40px; */
+  flex: 0 0 auto;
+  display: flex;
+  justify-content: center;
+  align-items: baseline;
+}
+
+#statcontent{
+  float: left;
+  position: fixed;
+  top: 15;
+}
+
+#statcontent.sticky {
+  top: 15;
+}
+
+.focus text{
+  font-size:11px;
+}
+
+.page-container {
+  width: 100%;
+  height: 100%;
+  display: flex;
+  flex-direction: column;
+}
+
+#header {
+  flex: 0 0 auto;
+  height: 60px;
+  display:flex;
+  justify-content: center;
+  align-items: center;
+  background-color: #404040;
+  margin-bottom: 10px;
+}
+
+.app-container {
+  flex: 1 1 auto;
+
+  display: flex;
+  align-items: stretch;
+
+  width: 100%;
+}
+
+.panel-container {
+  display: flex;
+  flex-direction: row;
+  overflow: hidden;
+
+  width: 100%;
+}
+
+.panel-left {
+  flex: 0 0 auto;
+  /* only manually resize */
+}
+
+.panel-right {
+  flex: 1 1 auto;
+  /* resizable */
+  width: 100%;
+}
+
+/* vertical panel */
+.panel-container-vertical {
+  display: flex;
+  flex-direction: column;
+}
+
+.panel-top {
+  flex: 0 0 auto;
+  /* only manually resize */
+}
+
+.panel-bottom {
+  flex: 1 1 auto;
+  /* resizable */
+}
+
+.title-and-content {
+  display: flex;
+  flex-direction: column;
+  flex-wrap: nowrap;
+  align-items: stretch;
+}
+
+.content {
+  flex-grow: 1;
+  border-radius: 10px;
+  padding: 15px;
+  background: #ffffff;
+  margin-bottom: 10px;
+}
+
+.scrollable {
+  overflow-y: auto;
+  overflow-x: auto;
+}
+
+.ew-resize {
+  border-right: dashed;
+}
+
+.ns-resize {
+  border-bottom: dashed;
+}
+
+.ns-resize, .ew-resize {
+  border-width: 1px;
+  border-color: #404040;
+}
+
+#container-list-3d-table {
+  width: 750px;
+}
+
+#tractlist-with-title {width: 240px;}
+
+#threejsbrain-with-title {
+  flex: 1 1 auto;
+  /* There was an issue where this div would not shrink when the user
+   * shortened the main left panel. This next line fixes that issue. It
+   * makes absolutely no sense to me why this works. But it works.
+   * I hereby bequeash this bug, this comment, and this hacky fix to
+   * the flexbox ninja brave enough to give it a legitimate solution. */
+  width: 30%;
+}
+
+#three-and-controls {
+  display: flex;
+  flex-direction: column;
+  align-items: stretch;
+}
+
+#threejsbrain {
+  display: flex;
+  flex-direction: column;
+  align-items: stretch;
+  overflow: hidden;
+
+  flex-grow: 1;
+  flex-shrink: 1;
+
+  width: 100%;
+  min-width: 200px;
+  min-height: 200px;
+  cursor: pointer;
+}
+
+#threejsbrain > canvas {
+  flex-grow: 1;
+  flex-shrink: 1;
+  align-self: stretch;
+  min-width: 200px;
+  min-height: 200px;
+}
+
+.gui-container {
+  display: flex;
+  justify-content: flex-end;
+}
+
+#container-plots {
+  width: 400px;
+  flex: 1 1 auto;
+}
+
+#plots-and-controls {
+  display: flex;
+  flex-direction: column;
+  align-items: stretch;
+}
+
+#download-subjects, #download-nodes{
+dispay: none;
+width: 0.1px;
+height: 0.1px;
+opacity: 0;
+overflow: hidden;
+position: absolute;
+z-index: -1;
+}
+
+.download-file-button + label{
+  border-radius: 5px;
+  color: #404040 ;
+  background: #d9d9d9 ;
+  padding: 2px;
+  margin: 2px 2px 0px 2px;
+  border-style: solid;
+  border-color: #d9d9d9 ;
+  border-width: 1px;
+  /* font-size: 1.25em; */
+  /* font-weight: 700; */
+  display: inline-block;
+  cursor: pointer; /* “hand” cursor */}
+
+.download-file-button:focus + label,
+.download-file-button + label:hover {
+    color: #d9d9d9 ;
+    background: #404040 ;
+    border-style: solid;
+    border-color: white;
+    border-width: 1px;
+  }
+
+#tractlist {
+  /* Set a height restriction for the tract list. We can use a
+   * ridiculously small number here because flexbox will grow
+   * this item to match the height of the 3D window. We only
+   * need the height to be less than that of the 3D window. */
+  height: 1px;
+  text-align: left;
+}
+
+#tractdetails {
+  height: 1px;
+  text-align: center;
+  flex-grow: 1;
+  flex-shrink: 1;
+}
+
+#table {
+  height: 300px;
+  align: center;
+}
+
+/*----------------------------*/
+/* Begin tractlist formatting */
+/*----------------------------*/
+#selectAllBox {
+  font-weight: bold;
+  cursor:pointer;
+}
+
+/*change label hover effect for checkbox*/
+input[type=checkbox] {
+    display:none;
+}
+
+input[type=checkbox]+label{
+  line-height: 30px;
+  cursor:pointer;
+}
+
+input[type=checkbox]:hover {
+    -webkit-box-shadow: inset 0 0 2px 2px rgba(82,168,236,.6);
+}
+
+label, input[type=checkbox] {
+    -moz-transition: all .2s ease-in;
+    -o-transition: all .2s ease-in;
+    -webkit-transition: all .2s ease-in;
+    transition: all .2s ease-in;
+}
+
+label:hover, label:active, input:hover+label, input:active+label {
+    background:#ffffcc;
+}
+
+.row::after {
+  content: "";
+  clear: both;
+  display: block;
+}
+
+.line {
+  fill: none;
+  stroke-linejoin: round;
+  stroke-linecap:round;
+}
+
+.tracts {
+  fill: none;
+  stroke: #666;
+  stroke-width: 1.5px;
+}
+.plot
+{
+  fill:#eeeeee;
+  border-spacing: 10px;
+}
+.plot_text{
+}
+
+.row
+{
+    float: left;
+    clear: none;
+    display: table;
+    width: 100%; /*Optional*/
+    table-layout: fixed; /*Optional*/
+    border-spacing: 10px; /*Optional*/
+}
+
+/*------------------------*/
+/* Begin table formatting */
+/*------------------------*/
+.t_header rect {
+fill: #404040;
+}
+
+.t_header text {
+    font: 13px;
+    fill: #eeeeee;
+    font-weight: bold;
+    text-anchor: middle;
+}
+
+.cell rect {
+ fill: #dddddd;
+}
+
+.cell text {
+  font: 13px ;
+  text-anchor: middle;
+}
+
+/*------------------------*/
+/* Begin graph formatting */
+/*------------------------*/
+.axis path,
+.axis line {
+    fill: none;
+    stroke: #AFBABF;
+    shape-rendering: crispEdges;
+}
+.axis text {
+    font-size: 14px;
+}
+
+.x.axis path {
+    display: none;
+}
+.y.axis path {
+    display: none;
+}
+
+.brush .extent {
+  stroke: #f09f8c;
+  fill-opacity: .125;
+  shape-rendering: crispEdges;
+}