//tractlist js

afqb.plots = {};
afqb.plots.m = {top: 20, right: 10, bottom: 10, left: 20};
afqb.plots.w = 400 - afqb.plots.m.left - afqb.plots.m.right,
afqb.plots.h = 350 - afqb.plots.m.top - afqb.plots.m.bottom;
afqb.plots.axisOffset = {bottom: 40};

// init variable to hold data later
afqb.plots.tractData = d3.map();
afqb.plots.tractMean = d3.nest();
afqb.mouse = {};
afqb.mouse.brushing = false;
afqb.plots.lastPlotKey = null;

// transition variable for consistency
afqb.plots.t = d3.transition().duration(750);

afqb.queues = {};
afqb.queues.nodeQ = d3_queue.queue();
afqb.queues.nodeQ.defer(d3.csv, "data/nodes.csv");
afqb.queues.nodeQ.await(buildFromNodes);

afqb.controls = {};

function buildFromNodes(error, data) {
	buildTractCheckboxes(error, data);
	buildPlotGui(error, data);
	ready(error, data);
}

function buildTractCheckboxes(error, data) {
    if (error) throw error;

	// Read only the tractID field from nodes.csv
	afqb.plots.tracts = data.map(function(a) {return a.tractID});
	// Get only the unique entries from the tract list
	afqb.plots.tracts = [...new Set(afqb.plots.tracts)];

	// Also read the length of each line in the FA plots
	// Determine length by filtering on the first subject and first tractID.
	afqb.plots.faPlotLength = data.filter(function(obj) {
		return (obj.subjectID === data[0].subjectID
			&& obj.tractID === data[0].tractID);
	}).length;

	//insert tractname checkboxes in the tractlist panel
	var svg = d3.select('#tractlist').selectAll(".input")
		.data(afqb.plots.tracts).enter().append('div');
	svg.append('input')
		.attr("type", "checkbox")
		.attr("class", "tracts")
		.attr("id", function (d, i) { return "input" + (i + 1); })
		.attr("name", function (d, i) { return i; });
	// add label to the checkboxes
	svg.append('label')
		.text(function (d) { return d; })
		.attr("for", function (d, i) { return "input" + (i + 1); })
		.attr("id", function (d, i) { return "label" + i; });

	//add event handler to the checkbox
	d3.selectAll(".tracts")
		.on("change", function () {
			var state = this.checked
			var name = this.name
			//call tractdetails handler
			showHideTractDetails(state, name)
			highlightBundle(state, name)
		});


	// all select/un-select all checkbox
	d3.selectAll("#selectAllTracts")
		.on("change", function () {
			var state = this.checked;
			if (state) {
				d3.selectAll(".tracts").each(function (d, i) {
					this.checked = true;
					showHideTractDetails(this.checked, this.name);
					highlightBundle(this.checked, this.name);
				});
			} else {
				d3.selectAll(".tracts").each(function (d, i) {
					this.checked = false;
					showHideTractDetails(this.checked, this.name);
					highlightBundle(this.checked, this.name);
				});
			}
		});
}

afqb.plots.x = d3.scale.linear()
    .range([afqb.plots.m.left + 20, afqb.plots.w + afqb.plots.m.left + 20]);

afqb.plots.y = d3.scale.linear()
    .range([afqb.plots.h - afqb.plots.axisOffset.bottom, 0]);

//create axes
afqb.plots.yAxis = d3.svg.axis()
        .scale(afqb.plots.y)
        .orient("left")
	    .tickSize(0 - afqb.plots.w - 5)
	    .ticks(5);

afqb.plots.xAxis = d3.svg.axis()
        .scale(afqb.plots.x)
        .orient("bottom")
        .tickPadding(8)
        .ticks(5);

afqb.plots.line = d3.svg.line()
    .interpolate("basis")
    .x(function (d) {
        if (d.nodeID) {
            return afqb.plots.x(+d.nodeID);
        } else {
            return afqb.plots.x(+d.key);
        }
    })
    .y(function (d) {
        if (d[afqb.controls.plotsControlBox.plotKey]) {
            return afqb.plots.y(+d[afqb.controls.plotsControlBox.plotKey]);
        } else {
            return afqb.plots.y(+d.values);
        }
    });

afqb.plots.bundleBrush = {};

function buildPlotGui(error, data) {
    if (error) throw error;

	var plotsGuiConfigObj = function () {
		this.brushTract = false;
		this.plotKey = null;
		this.lineOpacity = 0.3;
	};

	var plotsGui = new dat.GUI({
		autoplace: false,
		width: 250,
		scrollable: false
	});

	var plotsGuiContainer = document.getElementById('plots-gui-container');
	plotsGuiContainer.appendChild(plotsGui.domElement);

	afqb.controls.plotsControlBox = new plotsGuiConfigObj();

    var nodeKeys = Object.keys(data[0]).slice(3, -1);
    afqb.controls.plotsControlBox.plotKey = nodeKeys[0];

    var keyController = plotsGui
		.add(afqb.controls.plotsControlBox, 'plotKey', nodeKeys)
        .name('Plot Type')
        .onChange(function () {
            d3.csv("data/nodes.csv", updatePlots);
        });

    var plotOpacityController = plotsGui
		.add(afqb.controls.plotsControlBox, 'lineOpacity', 0,1)
        .name('Line Opacity')
        .onChange(function () {
			d3.select("#tractdetails")
				.selectAll("svg").selectAll(".tracts")
				.filter(function(d,i) {
					return (this.id.indexOf("mean") === -1)
				  })
				  .select(".line")
				  .style("opacity", afqb.controls.plotsControlBox.lineOpacity);
        });

    var brushController = plotsGui
		.add(afqb.controls.plotsControlBox, 'brushTract')
        .name('Brushable Tracts')
        .onChange(updateBrush);

	plotsGui.close();
}

function ready(error, data) {
    if (error) throw error;

    data.forEach(function (d) {
      if (typeof d.subjectID === 'number'){
        d.subjectID = "s" + d.subjectID.toString();}
    });

    data = data.filter(function (d) {
		return Boolean(d[afqb.controls.plotsControlBox.plotKey]);
	});

	afqb.plots.lastPlotKey = afqb.controls.plotsControlBox.plotKey;

	afqb.plots.tractData = d3.nest()
		.key(function (d) { return d.tractID; })
		.key(function (d) { return d.subjectID; })
		.entries(data);

    // set x and y domains for the tract plots
    afqb.plots.y.domain(d3.extent(data, function (d) {
		return +d[afqb.controls.plotsControlBox.plotKey];
	}));
    afqb.plots.x.domain([0, 100]).nice();

    //initialize panels for each tract - and attach tract data with them
    var trPanels = d3.select("#tractdetails").selectAll("svg").data(afqb.plots.tractData);
    trPanels.enter().append("svg")
        .attr("id", function (d,i) { return "tract"+ i })
        .attr("width", afqb.plots.w + afqb.plots.m.left + afqb.plots.m.right + 40)
        .attr("height", afqb.plots.h + afqb.plots.m.top + afqb.plots.m.bottom + afqb.plots.axisOffset.bottom)
        .attr("display", "none")
        .append("g")
        .attr("transform", "translate(" + afqb.plots.m.left + "," + afqb.plots.m.top + ")")
		//y-axis
        .append("g")
        .attr("class", "y axis")
        .attr("transform", "translate(" + afqb.plots.m.left + ",0)")
        .call(afqb.plots.yAxis);

	//x-axis
	trPanels.select("g").append("g")
        .attr("class", "x axis")
        .attr("transform", "translate(-20," + (afqb.plots.h - afqb.plots.axisOffset.bottom) + ")")
        .call(afqb.plots.xAxis);

	trPanels.append("rect")
		.attr("class", "plot")
		.attr("width", afqb.plots.w + afqb.plots.m.left + afqb.plots.m.right + 20)
		.attr("height", afqb.plots.h + afqb.plots.m.top + afqb.plots.m.bottom + 15)
		.attr("x", 0)
		.attr("y", 0)
		.style("stroke", function (d,i) { return afqb.d3colors[i]; })
		.style("fill", "none")
		.style("stroke-width", 2);

    /*trPanels.append("text")
       	.attr("transform", "rotate(-90)")
       	.attr("x", -afqb.plots.h/2)
       	.attr("y",0)
       	.style("stroke", "#AFBABF")
       	.attr("dy", "1em")
       	.style("text-anchor", "middle")
       	.text("Fractional Anisotropy");*/

    trPanels.append("text")
		.attr("x", 350)
		.attr("y", afqb.plots.h + 25)
		.attr("class", "plot_text")
		.style("text-anchor", "end")
		.style("stroke", "#888888;")
		.text("% Distance Along Fiber Bundle");

	trPanels.append("text")
		.attr("x", afqb.plots.w + 40)
		.attr("y", afqb.plots.h - 280)
		.attr("class", "plot_text")
		.style("text-anchor", "end")
		.style("stroke", function(d){return afqb.d3colors[d.name-1];} )
		.style("fill", function(d){return afqb.d3colors[d.name-1];} )
		.text(function(d) { return afqb.plots.tracts[d.name-1]; });

	// associate tractsline with each subject
    var tractLines = trPanels.selectAll(".tracts")
        .data(function(d){ return d.values; })
        .enter().append("g")
        .attr("class", "tracts")
        .attr("id", function (d, i) {
                return d.values[0].subjectID;
        })
        .on("mouseover", mouseover)
        .on("mouseout", mouseout)
        .on("click", onclick);

    tractLines.append("path")
        .attr("class", "line")
        .attr("d", function (d) { return afqb.plots.line(d.values); })
        .style("opacity", afqb.controls.plotsControlBox.lineOpacity)
        .style("stroke-width", "1px");

    // Populate budleBrush
    d3.select("#tractdetails").selectAll("svg")[0]
        .forEach(function (d) {
            afqb.plots.bundleBrush[d.id] = {
                brushOn: false,
                brushExtent: [0, 100]
            }
        });

    // compute mean line
    afqb.plots.tractMean = d3.nest()
        .key(function (d) { return d.tractID; })
        .key(function (d) { return d.nodeID; })
        .rollup(function (v) {
			return d3.mean(v, function (d) {
				return +d[afqb.controls.plotsControlBox.plotKey];
			});
		})
        .entries(data);

    var meanLines = d3.select("#tractdetails").selectAll("svg")
		.append("g")
		.datum(function (d) {
			return afqb.plots.tractMean.filter(function(element) {
				return element.key === d.key;
			})[0].values;
		})
        .attr("class", "tracts means")
        .attr("id", "mean0");

    meanLines.append("path")
        .attr("class", "line")
        .attr("d", function(d) {return afqb.plots.line(d); })
        .style("opacity", 0.99)
        .style("stroke-width", "3.5px");

    function mouseover() {
        if (!afqb.mouse.brushing) {
            if ($("path",this).css("stroke-width") == "1px") {
				// uses the stroke-width of the line clicked on to
				// determine whether to turn the line on or off
                d3.selectAll('#' + this.id)
                    .selectAll('path')
                    .style("opacity", 1)
                    .style("stroke-width", "1.1px");
            }
            if (afqb.mouse.isDown) {
                if ($("path",this).css("stroke-width") == "2.1px") {
					//uses the opacity of the row for selection and deselection
                    d3.selectAll('#' + this.id)
                        .selectAll('path')
                        .style("opacity", afqb.controls.plotsControlBox.lineOpacity)
                        .style("stroke-width", "1px");

                    d3.selectAll('#' + this.id)
                  			.selectAll('g')
                				.style("opacity", 0.3);

                } else {
                    d3.selectAll('#' + this.id)
                        .selectAll('path')
                        .style("opacity", 1)
                        .style("stroke-width", "2.1px");

                    d3.selectAll('#' + this.id)
                        .selectAll('g')
                        .style("opacity", 1);
                }
            }
        }
    }

    function onclick() {
        if (!afqb.mouse.brushing) {
            if ($("path",this).css("stroke-width") == "2.1px") {
				// uses the stroke-width of the line clicked on
				// to determine whether to turn the line on or off
				d3.selectAll('#' + this.id)
					.selectAll('path')
					.style("stroke-width", "1.1px");

				d3.selectAll('#' + this.id)
					.selectAll('g')
					.style("opacity", 0.3);

            } else if ($("path",this).css("stroke-width") == "1.1px") {
				d3.selectAll('#' + this.id)
					.selectAll('path')
					.style("opacity", 1)
					.style("stroke-width", "2.1px");

				d3.selectAll('#' + this.id)
					.selectAll('g')
					.style("opacity", 1);
            } else if ($("path",this).css("opacity") == afqb.controls.plotsControlBox.lineOpacity) {
				d3.selectAll('#' + this.id)
					.selectAll('path')
					.style("opacity", 1)
					.style("stroke-width", "2.1px");

				d3.selectAll('#' + this.id)
					.selectAll('g')
					.style("opacity", 1);
            }
        }
    }

    function mouseout() {
        if (!afqb.mouse.brushing) {
            if ($("path",this).css("stroke-width") == "1.1px") {
				// uses the stroke-width of the line clicked on to
				// determine whether to turn the line on or off
                d3.selectAll('#' + this.id)
                    .selectAll('path')
                    .style("opacity", afqb.controls.plotsControlBox.lineOpacity)
                    .style("stroke-width", "1px");
            }
        }
    }
}

function updatePlots(error, data) {
    if (error) throw error;

<<<<<<< HEAD
	var updateAll = (lastPlotKey !== plotsControlBox.plotKey);
  lastPlotKey = plotsControlBox.plotKey;
=======
	var updateAll = (afqb.plots.lastPlotKey !== afqb.controls.plotsControlBox.plotKey);
>>>>>>> 950b1bc9

    data.forEach(function (d) {
      if (typeof d.subjectID === 'number'){
        d.subjectID = "s" + d.subjectID.toString();}
    });

    data = data.filter(function (d) {
		return Boolean(d[afqb.controls.plotsControlBox.plotKey]);
	});

    if (afqb.table.splitGroups) {
		if (updateAll) {
			afqb.plots.tractData = d3.nest()
				.key(function (d) { return d.tractID; })
				.key(function (d) { return d.subjectID; })
				.entries(data);
		}

        afqb.plots.tractMean = d3.nest()
			.key(function (d) { return d.tractID; })
			.key(function (d) { return afqb.table.subGroups[d.subjectID]; })
			.key(function (d) { return d.nodeID; })
			.rollup(function (v) {
				return d3.mean(v, function (d) {
					return +d[afqb.controls.plotsControlBox.plotKey];
				});
			})
			.entries(data);

		for (iTract = 0; iTract < afqb.plots.tractMean.length; iTract++) {
			var index = afqb.plots.tractMean[iTract].values
				.findIndex(item => item.key === "null");
			if (index !== -1) {
				afqb.plots.tractMean[iTract].values.splice(index, 1);
			}
		}
    } else {
		if (updateAll) {
			afqb.plots.tractData = d3.nest()
				.key(function (d) { return d.tractID; })
				.key(function (d) { return d.subjectID; })
				.entries(data);
		}

        afqb.plots.tractMean = d3.nest()
			.key(function (d) { return d.tractID; })
			.key(function (d) { return d.nodeID; })
			.rollup(function (v) {
				return d3.mean(v, function (d) {
					return +d[afqb.controls.plotsControlBox.plotKey];
				});
			})
			.entries(data);

		for (iTract = 0; iTract < afqb.plots.tractMean.length; iTract++) {
			var index = afqb.plots.tractMean[iTract].values
				.findIndex(item => item.key === "null");
			if (index !== -1) {
				afqb.plots.tractMean[iTract].values.splice(index, 1);
			}
		}
    }

	if (updateAll) {
		// update axes based on selected data
		afqb.plots.y.domain(d3.extent(data, function (d) {
			return +d[afqb.controls.plotsControlBox.plotKey];
		}));
		afqb.plots.x.domain([0, 100]).nice();

		// Select the section we want to apply our changes to
		var svg = d3.select("#tractdetails").selectAll("svg")
			.data(afqb.plots.tractData).transition();

		/*svg.select(".x.axis") // change the x axis
		  .duration(750)
		  .call(afqb.plots.xAxis);*/
		svg.select(".y.axis") // change the y axis
			.duration(750)
			.call(afqb.plots.yAxis);

		// JOIN new data with old elements.
		var trLines = d3.select("#tractdetails").selectAll("svg")
			.data(afqb.plots.tractData).selectAll(".tracts")
			.data(function (d) { return d.values; }).transition();
		//.select("#path").attr("d", function (d) { return d.values; });

		trLines.select("path")
			.duration(1000)
			.attr("d", function (d) { return afqb.plots.line(d.values); });
	}

	// Remove old meanlines
	d3.select("#tractdetails").selectAll("svg").selectAll(".means").remove();

	// Join new afqb.plots.tractMean data with old meanLines elements
    var meanLines = d3.select("#tractdetails").selectAll("svg")
		.selectAll(".means")
		.data(function (d) {
			return afqb.plots.tractMean.filter(function(element) {
				return element.key === d.key;
			})[0].values;
		});

	// Enter and update. Merge entered elements and apply operations
	meanLines.enter().append("g")
		.attr("class", "tracts means")
		.attr("id", function(d) {return "mean" + d.key;});

	meanLines.append("path")
		.attr("class", "line")
		.attr("d", function(d) {return afqb.plots.line(d.values); })
		.style("opacity", 0.99)
		.style("stroke-width", "3.5px");


    // set mean colors
    if (afqb.table.splitGroups) {
        d3.select("#tractdetails").selectAll("svg").selectAll(".means")
            .style("stroke", function (d, i) { return afqb.table.ramp(i); });
    };
}

function updateBrush() {
    if (afqb.controls.plotsControlBox.brushTract) {
		// generate brush
		var brush = d3.svg.brush()
			.x(afqb.plots.x)
			.on("brush", brushed)
			.on("brushstart", brushStart)
			.on("brushend", brushEnd);

        var brushg = d3.select("#tractdetails").selectAll("svg")
        .append("g")
        .attr("class", "brush")
        .call(brush);

        brushg.selectAll("rect")
            .attr("y", afqb.plots.m.top)
            .attr("height", afqb.plots.h - afqb.plots.axisOffset.bottom);

		function brushed() {
			afqb.plots.bundleBrush[this.parentElement.id].brushOn = !brush.empty();
			if (brush.empty()) {
				afqb.plots.bundleBrush[this.parentElement.id].brushExtent = [0, 100];
			} else {
				afqb.plots.bundleBrush[this.parentElement.id].brushExtent = brush.extent();
			}
		}

		function brushStart() {
			afqb.mouse.brushing = true;
		}

		function brushEnd() {
			afqb.mouse.brushing = false;
		}
	} else {
		d3.selectAll(".brush").data([]).exit().remove();
	}
}

function showHideTractDetails(state, name)
{
  if (state==true){
    d3.select("#tract"+name).style("display", "inline");
      d3.select("#label"+name)
        .style("color",afqb.d3colors[name]);
  }
  else {
    d3.select("#tract"+name).style("display", "none");
    d3.select("#label"+name)
      .style("color","#111111");
  }

}
<|MERGE_RESOLUTION|>--- conflicted
+++ resolved
@@ -1,586 +1,582 @@
-//tractlist js
-
-afqb.plots = {};
-afqb.plots.m = {top: 20, right: 10, bottom: 10, left: 20};
-afqb.plots.w = 400 - afqb.plots.m.left - afqb.plots.m.right,
-afqb.plots.h = 350 - afqb.plots.m.top - afqb.plots.m.bottom;
-afqb.plots.axisOffset = {bottom: 40};
-
-// init variable to hold data later
-afqb.plots.tractData = d3.map();
-afqb.plots.tractMean = d3.nest();
-afqb.mouse = {};
-afqb.mouse.brushing = false;
-afqb.plots.lastPlotKey = null;
-
-// transition variable for consistency
-afqb.plots.t = d3.transition().duration(750);
-
-afqb.queues = {};
-afqb.queues.nodeQ = d3_queue.queue();
-afqb.queues.nodeQ.defer(d3.csv, "data/nodes.csv");
-afqb.queues.nodeQ.await(buildFromNodes);
-
-afqb.controls = {};
-
-function buildFromNodes(error, data) {
-	buildTractCheckboxes(error, data);
-	buildPlotGui(error, data);
-	ready(error, data);
-}
-
-function buildTractCheckboxes(error, data) {
-    if (error) throw error;
-
-	// Read only the tractID field from nodes.csv
-	afqb.plots.tracts = data.map(function(a) {return a.tractID});
-	// Get only the unique entries from the tract list
-	afqb.plots.tracts = [...new Set(afqb.plots.tracts)];
-
-	// Also read the length of each line in the FA plots
-	// Determine length by filtering on the first subject and first tractID.
-	afqb.plots.faPlotLength = data.filter(function(obj) {
-		return (obj.subjectID === data[0].subjectID
-			&& obj.tractID === data[0].tractID);
-	}).length;
-
-	//insert tractname checkboxes in the tractlist panel
-	var svg = d3.select('#tractlist').selectAll(".input")
-		.data(afqb.plots.tracts).enter().append('div');
-	svg.append('input')
-		.attr("type", "checkbox")
-		.attr("class", "tracts")
-		.attr("id", function (d, i) { return "input" + (i + 1); })
-		.attr("name", function (d, i) { return i; });
-	// add label to the checkboxes
-	svg.append('label')
-		.text(function (d) { return d; })
-		.attr("for", function (d, i) { return "input" + (i + 1); })
-		.attr("id", function (d, i) { return "label" + i; });
-
-	//add event handler to the checkbox
-	d3.selectAll(".tracts")
-		.on("change", function () {
-			var state = this.checked
-			var name = this.name
-			//call tractdetails handler
-			showHideTractDetails(state, name)
-			highlightBundle(state, name)
-		});
-
-
-	// all select/un-select all checkbox
-	d3.selectAll("#selectAllTracts")
-		.on("change", function () {
-			var state = this.checked;
-			if (state) {
-				d3.selectAll(".tracts").each(function (d, i) {
-					this.checked = true;
-					showHideTractDetails(this.checked, this.name);
-					highlightBundle(this.checked, this.name);
-				});
-			} else {
-				d3.selectAll(".tracts").each(function (d, i) {
-					this.checked = false;
-					showHideTractDetails(this.checked, this.name);
-					highlightBundle(this.checked, this.name);
-				});
-			}
-		});
-}
-
-afqb.plots.x = d3.scale.linear()
-    .range([afqb.plots.m.left + 20, afqb.plots.w + afqb.plots.m.left + 20]);
-
-afqb.plots.y = d3.scale.linear()
-    .range([afqb.plots.h - afqb.plots.axisOffset.bottom, 0]);
-
-//create axes
-afqb.plots.yAxis = d3.svg.axis()
-        .scale(afqb.plots.y)
-        .orient("left")
-	    .tickSize(0 - afqb.plots.w - 5)
-	    .ticks(5);
-
-afqb.plots.xAxis = d3.svg.axis()
-        .scale(afqb.plots.x)
-        .orient("bottom")
-        .tickPadding(8)
-        .ticks(5);
-
-afqb.plots.line = d3.svg.line()
-    .interpolate("basis")
-    .x(function (d) {
-        if (d.nodeID) {
-            return afqb.plots.x(+d.nodeID);
-        } else {
-            return afqb.plots.x(+d.key);
-        }
-    })
-    .y(function (d) {
-        if (d[afqb.controls.plotsControlBox.plotKey]) {
-            return afqb.plots.y(+d[afqb.controls.plotsControlBox.plotKey]);
-        } else {
-            return afqb.plots.y(+d.values);
-        }
-    });
-
-afqb.plots.bundleBrush = {};
-
-function buildPlotGui(error, data) {
-    if (error) throw error;
-
-	var plotsGuiConfigObj = function () {
-		this.brushTract = false;
-		this.plotKey = null;
-		this.lineOpacity = 0.3;
-	};
-
-	var plotsGui = new dat.GUI({
-		autoplace: false,
-		width: 250,
-		scrollable: false
-	});
-
-	var plotsGuiContainer = document.getElementById('plots-gui-container');
-	plotsGuiContainer.appendChild(plotsGui.domElement);
-
-	afqb.controls.plotsControlBox = new plotsGuiConfigObj();
-
-    var nodeKeys = Object.keys(data[0]).slice(3, -1);
-    afqb.controls.plotsControlBox.plotKey = nodeKeys[0];
-
-    var keyController = plotsGui
-		.add(afqb.controls.plotsControlBox, 'plotKey', nodeKeys)
-        .name('Plot Type')
-        .onChange(function () {
-            d3.csv("data/nodes.csv", updatePlots);
-        });
-
-    var plotOpacityController = plotsGui
-		.add(afqb.controls.plotsControlBox, 'lineOpacity', 0,1)
-        .name('Line Opacity')
-        .onChange(function () {
-			d3.select("#tractdetails")
-				.selectAll("svg").selectAll(".tracts")
-				.filter(function(d,i) {
-					return (this.id.indexOf("mean") === -1)
-				  })
-				  .select(".line")
-				  .style("opacity", afqb.controls.plotsControlBox.lineOpacity);
-        });
-
-    var brushController = plotsGui
-		.add(afqb.controls.plotsControlBox, 'brushTract')
-        .name('Brushable Tracts')
-        .onChange(updateBrush);
-
-	plotsGui.close();
-}
-
-function ready(error, data) {
-    if (error) throw error;
-
-    data.forEach(function (d) {
-      if (typeof d.subjectID === 'number'){
-        d.subjectID = "s" + d.subjectID.toString();}
-    });
-
-    data = data.filter(function (d) {
-		return Boolean(d[afqb.controls.plotsControlBox.plotKey]);
-	});
-
-	afqb.plots.lastPlotKey = afqb.controls.plotsControlBox.plotKey;
-
-	afqb.plots.tractData = d3.nest()
-		.key(function (d) { return d.tractID; })
-		.key(function (d) { return d.subjectID; })
-		.entries(data);
-
-    // set x and y domains for the tract plots
-    afqb.plots.y.domain(d3.extent(data, function (d) {
-		return +d[afqb.controls.plotsControlBox.plotKey];
-	}));
-    afqb.plots.x.domain([0, 100]).nice();
-
-    //initialize panels for each tract - and attach tract data with them
-    var trPanels = d3.select("#tractdetails").selectAll("svg").data(afqb.plots.tractData);
-    trPanels.enter().append("svg")
-        .attr("id", function (d,i) { return "tract"+ i })
-        .attr("width", afqb.plots.w + afqb.plots.m.left + afqb.plots.m.right + 40)
-        .attr("height", afqb.plots.h + afqb.plots.m.top + afqb.plots.m.bottom + afqb.plots.axisOffset.bottom)
-        .attr("display", "none")
-        .append("g")
-        .attr("transform", "translate(" + afqb.plots.m.left + "," + afqb.plots.m.top + ")")
-		//y-axis
-        .append("g")
-        .attr("class", "y axis")
-        .attr("transform", "translate(" + afqb.plots.m.left + ",0)")
-        .call(afqb.plots.yAxis);
-
-	//x-axis
-	trPanels.select("g").append("g")
-        .attr("class", "x axis")
-        .attr("transform", "translate(-20," + (afqb.plots.h - afqb.plots.axisOffset.bottom) + ")")
-        .call(afqb.plots.xAxis);
-
-	trPanels.append("rect")
-		.attr("class", "plot")
-		.attr("width", afqb.plots.w + afqb.plots.m.left + afqb.plots.m.right + 20)
-		.attr("height", afqb.plots.h + afqb.plots.m.top + afqb.plots.m.bottom + 15)
-		.attr("x", 0)
-		.attr("y", 0)
-		.style("stroke", function (d,i) { return afqb.d3colors[i]; })
-		.style("fill", "none")
-		.style("stroke-width", 2);
-
-    /*trPanels.append("text")
-       	.attr("transform", "rotate(-90)")
-       	.attr("x", -afqb.plots.h/2)
-       	.attr("y",0)
-       	.style("stroke", "#AFBABF")
-       	.attr("dy", "1em")
-       	.style("text-anchor", "middle")
-       	.text("Fractional Anisotropy");*/
-
-    trPanels.append("text")
-		.attr("x", 350)
-		.attr("y", afqb.plots.h + 25)
-		.attr("class", "plot_text")
-		.style("text-anchor", "end")
-		.style("stroke", "#888888;")
-		.text("% Distance Along Fiber Bundle");
-
-	trPanels.append("text")
-		.attr("x", afqb.plots.w + 40)
-		.attr("y", afqb.plots.h - 280)
-		.attr("class", "plot_text")
-		.style("text-anchor", "end")
-		.style("stroke", function(d){return afqb.d3colors[d.name-1];} )
-		.style("fill", function(d){return afqb.d3colors[d.name-1];} )
-		.text(function(d) { return afqb.plots.tracts[d.name-1]; });
-
-	// associate tractsline with each subject
-    var tractLines = trPanels.selectAll(".tracts")
-        .data(function(d){ return d.values; })
-        .enter().append("g")
-        .attr("class", "tracts")
-        .attr("id", function (d, i) {
-                return d.values[0].subjectID;
-        })
-        .on("mouseover", mouseover)
-        .on("mouseout", mouseout)
-        .on("click", onclick);
-
-    tractLines.append("path")
-        .attr("class", "line")
-        .attr("d", function (d) { return afqb.plots.line(d.values); })
-        .style("opacity", afqb.controls.plotsControlBox.lineOpacity)
-        .style("stroke-width", "1px");
-
-    // Populate budleBrush
-    d3.select("#tractdetails").selectAll("svg")[0]
-        .forEach(function (d) {
-            afqb.plots.bundleBrush[d.id] = {
-                brushOn: false,
-                brushExtent: [0, 100]
-            }
-        });
-
-    // compute mean line
-    afqb.plots.tractMean = d3.nest()
-        .key(function (d) { return d.tractID; })
-        .key(function (d) { return d.nodeID; })
-        .rollup(function (v) {
-			return d3.mean(v, function (d) {
-				return +d[afqb.controls.plotsControlBox.plotKey];
-			});
-		})
-        .entries(data);
-
-    var meanLines = d3.select("#tractdetails").selectAll("svg")
-		.append("g")
-		.datum(function (d) {
-			return afqb.plots.tractMean.filter(function(element) {
-				return element.key === d.key;
-			})[0].values;
-		})
-        .attr("class", "tracts means")
-        .attr("id", "mean0");
-
-    meanLines.append("path")
-        .attr("class", "line")
-        .attr("d", function(d) {return afqb.plots.line(d); })
-        .style("opacity", 0.99)
-        .style("stroke-width", "3.5px");
-
-    function mouseover() {
-        if (!afqb.mouse.brushing) {
-            if ($("path",this).css("stroke-width") == "1px") {
-				// uses the stroke-width of the line clicked on to
-				// determine whether to turn the line on or off
-                d3.selectAll('#' + this.id)
-                    .selectAll('path')
-                    .style("opacity", 1)
-                    .style("stroke-width", "1.1px");
-            }
-            if (afqb.mouse.isDown) {
-                if ($("path",this).css("stroke-width") == "2.1px") {
-					//uses the opacity of the row for selection and deselection
-                    d3.selectAll('#' + this.id)
-                        .selectAll('path')
-                        .style("opacity", afqb.controls.plotsControlBox.lineOpacity)
-                        .style("stroke-width", "1px");
-
-                    d3.selectAll('#' + this.id)
-                  			.selectAll('g')
-                				.style("opacity", 0.3);
-
-                } else {
-                    d3.selectAll('#' + this.id)
-                        .selectAll('path')
-                        .style("opacity", 1)
-                        .style("stroke-width", "2.1px");
-
-                    d3.selectAll('#' + this.id)
-                        .selectAll('g')
-                        .style("opacity", 1);
-                }
-            }
-        }
-    }
-
-    function onclick() {
-        if (!afqb.mouse.brushing) {
-            if ($("path",this).css("stroke-width") == "2.1px") {
-				// uses the stroke-width of the line clicked on
-				// to determine whether to turn the line on or off
-				d3.selectAll('#' + this.id)
-					.selectAll('path')
-					.style("stroke-width", "1.1px");
-
-				d3.selectAll('#' + this.id)
-					.selectAll('g')
-					.style("opacity", 0.3);
-
-            } else if ($("path",this).css("stroke-width") == "1.1px") {
-				d3.selectAll('#' + this.id)
-					.selectAll('path')
-					.style("opacity", 1)
-					.style("stroke-width", "2.1px");
-
-				d3.selectAll('#' + this.id)
-					.selectAll('g')
-					.style("opacity", 1);
-            } else if ($("path",this).css("opacity") == afqb.controls.plotsControlBox.lineOpacity) {
-				d3.selectAll('#' + this.id)
-					.selectAll('path')
-					.style("opacity", 1)
-					.style("stroke-width", "2.1px");
-
-				d3.selectAll('#' + this.id)
-					.selectAll('g')
-					.style("opacity", 1);
-            }
-        }
-    }
-
-    function mouseout() {
-        if (!afqb.mouse.brushing) {
-            if ($("path",this).css("stroke-width") == "1.1px") {
-				// uses the stroke-width of the line clicked on to
-				// determine whether to turn the line on or off
-                d3.selectAll('#' + this.id)
-                    .selectAll('path')
-                    .style("opacity", afqb.controls.plotsControlBox.lineOpacity)
-                    .style("stroke-width", "1px");
-            }
-        }
-    }
-}
-
-function updatePlots(error, data) {
-    if (error) throw error;
-
-<<<<<<< HEAD
-	var updateAll = (lastPlotKey !== plotsControlBox.plotKey);
-  lastPlotKey = plotsControlBox.plotKey;
-=======
-	var updateAll = (afqb.plots.lastPlotKey !== afqb.controls.plotsControlBox.plotKey);
->>>>>>> 950b1bc9
-
-    data.forEach(function (d) {
-      if (typeof d.subjectID === 'number'){
-        d.subjectID = "s" + d.subjectID.toString();}
-    });
-
-    data = data.filter(function (d) {
-		return Boolean(d[afqb.controls.plotsControlBox.plotKey]);
-	});
-
-    if (afqb.table.splitGroups) {
-		if (updateAll) {
-			afqb.plots.tractData = d3.nest()
-				.key(function (d) { return d.tractID; })
-				.key(function (d) { return d.subjectID; })
-				.entries(data);
-		}
-
-        afqb.plots.tractMean = d3.nest()
-			.key(function (d) { return d.tractID; })
-			.key(function (d) { return afqb.table.subGroups[d.subjectID]; })
-			.key(function (d) { return d.nodeID; })
-			.rollup(function (v) {
-				return d3.mean(v, function (d) {
-					return +d[afqb.controls.plotsControlBox.plotKey];
-				});
-			})
-			.entries(data);
-
-		for (iTract = 0; iTract < afqb.plots.tractMean.length; iTract++) {
-			var index = afqb.plots.tractMean[iTract].values
-				.findIndex(item => item.key === "null");
-			if (index !== -1) {
-				afqb.plots.tractMean[iTract].values.splice(index, 1);
-			}
-		}
-    } else {
-		if (updateAll) {
-			afqb.plots.tractData = d3.nest()
-				.key(function (d) { return d.tractID; })
-				.key(function (d) { return d.subjectID; })
-				.entries(data);
-		}
-
-        afqb.plots.tractMean = d3.nest()
-			.key(function (d) { return d.tractID; })
-			.key(function (d) { return d.nodeID; })
-			.rollup(function (v) {
-				return d3.mean(v, function (d) {
-					return +d[afqb.controls.plotsControlBox.plotKey];
-				});
-			})
-			.entries(data);
-
-		for (iTract = 0; iTract < afqb.plots.tractMean.length; iTract++) {
-			var index = afqb.plots.tractMean[iTract].values
-				.findIndex(item => item.key === "null");
-			if (index !== -1) {
-				afqb.plots.tractMean[iTract].values.splice(index, 1);
-			}
-		}
-    }
-
-	if (updateAll) {
-		// update axes based on selected data
-		afqb.plots.y.domain(d3.extent(data, function (d) {
-			return +d[afqb.controls.plotsControlBox.plotKey];
-		}));
-		afqb.plots.x.domain([0, 100]).nice();
-
-		// Select the section we want to apply our changes to
-		var svg = d3.select("#tractdetails").selectAll("svg")
-			.data(afqb.plots.tractData).transition();
-
-		/*svg.select(".x.axis") // change the x axis
-		  .duration(750)
-		  .call(afqb.plots.xAxis);*/
-		svg.select(".y.axis") // change the y axis
-			.duration(750)
-			.call(afqb.plots.yAxis);
-
-		// JOIN new data with old elements.
-		var trLines = d3.select("#tractdetails").selectAll("svg")
-			.data(afqb.plots.tractData).selectAll(".tracts")
-			.data(function (d) { return d.values; }).transition();
-		//.select("#path").attr("d", function (d) { return d.values; });
-
-		trLines.select("path")
-			.duration(1000)
-			.attr("d", function (d) { return afqb.plots.line(d.values); });
-	}
-
-	// Remove old meanlines
-	d3.select("#tractdetails").selectAll("svg").selectAll(".means").remove();
-
-	// Join new afqb.plots.tractMean data with old meanLines elements
-    var meanLines = d3.select("#tractdetails").selectAll("svg")
-		.selectAll(".means")
-		.data(function (d) {
-			return afqb.plots.tractMean.filter(function(element) {
-				return element.key === d.key;
-			})[0].values;
-		});
-
-	// Enter and update. Merge entered elements and apply operations
-	meanLines.enter().append("g")
-		.attr("class", "tracts means")
-		.attr("id", function(d) {return "mean" + d.key;});
-
-	meanLines.append("path")
-		.attr("class", "line")
-		.attr("d", function(d) {return afqb.plots.line(d.values); })
-		.style("opacity", 0.99)
-		.style("stroke-width", "3.5px");
-
-
-    // set mean colors
-    if (afqb.table.splitGroups) {
-        d3.select("#tractdetails").selectAll("svg").selectAll(".means")
-            .style("stroke", function (d, i) { return afqb.table.ramp(i); });
-    };
-}
-
-function updateBrush() {
-    if (afqb.controls.plotsControlBox.brushTract) {
-		// generate brush
-		var brush = d3.svg.brush()
-			.x(afqb.plots.x)
-			.on("brush", brushed)
-			.on("brushstart", brushStart)
-			.on("brushend", brushEnd);
-
-        var brushg = d3.select("#tractdetails").selectAll("svg")
-        .append("g")
-        .attr("class", "brush")
-        .call(brush);
-
-        brushg.selectAll("rect")
-            .attr("y", afqb.plots.m.top)
-            .attr("height", afqb.plots.h - afqb.plots.axisOffset.bottom);
-
-		function brushed() {
-			afqb.plots.bundleBrush[this.parentElement.id].brushOn = !brush.empty();
-			if (brush.empty()) {
-				afqb.plots.bundleBrush[this.parentElement.id].brushExtent = [0, 100];
-			} else {
-				afqb.plots.bundleBrush[this.parentElement.id].brushExtent = brush.extent();
-			}
-		}
-
-		function brushStart() {
-			afqb.mouse.brushing = true;
-		}
-
-		function brushEnd() {
-			afqb.mouse.brushing = false;
-		}
-	} else {
-		d3.selectAll(".brush").data([]).exit().remove();
-	}
-}
-
-function showHideTractDetails(state, name)
-{
-  if (state==true){
-    d3.select("#tract"+name).style("display", "inline");
-      d3.select("#label"+name)
-        .style("color",afqb.d3colors[name]);
-  }
-  else {
-    d3.select("#tract"+name).style("display", "none");
-    d3.select("#label"+name)
-      .style("color","#111111");
-  }
-
-}
+//tractlist js
+
+afqb.plots = {};
+afqb.plots.m = {top: 20, right: 10, bottom: 10, left: 20};
+afqb.plots.w = 400 - afqb.plots.m.left - afqb.plots.m.right,
+afqb.plots.h = 350 - afqb.plots.m.top - afqb.plots.m.bottom;
+afqb.plots.axisOffset = {bottom: 40};
+
+// init variable to hold data later
+afqb.plots.tractData = d3.map();
+afqb.plots.tractMean = d3.nest();
+afqb.mouse = {};
+afqb.mouse.brushing = false;
+afqb.plots.lastPlotKey = null;
+
+// transition variable for consistency
+afqb.plots.t = d3.transition().duration(750);
+
+afqb.queues = {};
+afqb.queues.nodeQ = d3_queue.queue();
+afqb.queues.nodeQ.defer(d3.csv, "data/nodes.csv");
+afqb.queues.nodeQ.await(buildFromNodes);
+
+afqb.controls = {};
+
+function buildFromNodes(error, data) {
+	buildTractCheckboxes(error, data);
+	buildPlotGui(error, data);
+	ready(error, data);
+}
+
+function buildTractCheckboxes(error, data) {
+    if (error) throw error;
+
+	// Read only the tractID field from nodes.csv
+	afqb.plots.tracts = data.map(function(a) {return a.tractID});
+	// Get only the unique entries from the tract list
+	afqb.plots.tracts = [...new Set(afqb.plots.tracts)];
+
+	// Also read the length of each line in the FA plots
+	// Determine length by filtering on the first subject and first tractID.
+	afqb.plots.faPlotLength = data.filter(function(obj) {
+		return (obj.subjectID === data[0].subjectID
+			&& obj.tractID === data[0].tractID);
+	}).length;
+
+	//insert tractname checkboxes in the tractlist panel
+	var svg = d3.select('#tractlist').selectAll(".input")
+		.data(afqb.plots.tracts).enter().append('div');
+	svg.append('input')
+		.attr("type", "checkbox")
+		.attr("class", "tracts")
+		.attr("id", function (d, i) { return "input" + (i + 1); })
+		.attr("name", function (d, i) { return i; });
+	// add label to the checkboxes
+	svg.append('label')
+		.text(function (d) { return d; })
+		.attr("for", function (d, i) { return "input" + (i + 1); })
+		.attr("id", function (d, i) { return "label" + i; });
+
+	//add event handler to the checkbox
+	d3.selectAll(".tracts")
+		.on("change", function () {
+			var state = this.checked
+			var name = this.name
+			//call tractdetails handler
+			showHideTractDetails(state, name)
+			highlightBundle(state, name)
+		});
+
+
+	// all select/un-select all checkbox
+	d3.selectAll("#selectAllTracts")
+		.on("change", function () {
+			var state = this.checked;
+			if (state) {
+				d3.selectAll(".tracts").each(function (d, i) {
+					this.checked = true;
+					showHideTractDetails(this.checked, this.name);
+					highlightBundle(this.checked, this.name);
+				});
+			} else {
+				d3.selectAll(".tracts").each(function (d, i) {
+					this.checked = false;
+					showHideTractDetails(this.checked, this.name);
+					highlightBundle(this.checked, this.name);
+				});
+			}
+		});
+}
+
+afqb.plots.x = d3.scale.linear()
+    .range([afqb.plots.m.left + 20, afqb.plots.w + afqb.plots.m.left + 20]);
+
+afqb.plots.y = d3.scale.linear()
+    .range([afqb.plots.h - afqb.plots.axisOffset.bottom, 0]);
+
+//create axes
+afqb.plots.yAxis = d3.svg.axis()
+        .scale(afqb.plots.y)
+        .orient("left")
+	    .tickSize(0 - afqb.plots.w - 5)
+	    .ticks(5);
+
+afqb.plots.xAxis = d3.svg.axis()
+        .scale(afqb.plots.x)
+        .orient("bottom")
+        .tickPadding(8)
+        .ticks(5);
+
+afqb.plots.line = d3.svg.line()
+    .interpolate("basis")
+    .x(function (d) {
+        if (d.nodeID) {
+            return afqb.plots.x(+d.nodeID);
+        } else {
+            return afqb.plots.x(+d.key);
+        }
+    })
+    .y(function (d) {
+        if (d[afqb.controls.plotsControlBox.plotKey]) {
+            return afqb.plots.y(+d[afqb.controls.plotsControlBox.plotKey]);
+        } else {
+            return afqb.plots.y(+d.values);
+        }
+    });
+
+afqb.plots.bundleBrush = {};
+
+function buildPlotGui(error, data) {
+    if (error) throw error;
+
+	var plotsGuiConfigObj = function () {
+		this.brushTract = false;
+		this.plotKey = null;
+		this.lineOpacity = 0.3;
+	};
+
+	var plotsGui = new dat.GUI({
+		autoplace: false,
+		width: 250,
+		scrollable: false
+	});
+
+	var plotsGuiContainer = document.getElementById('plots-gui-container');
+	plotsGuiContainer.appendChild(plotsGui.domElement);
+
+	afqb.controls.plotsControlBox = new plotsGuiConfigObj();
+
+    var nodeKeys = Object.keys(data[0]).slice(3, -1);
+    afqb.controls.plotsControlBox.plotKey = nodeKeys[0];
+
+    var keyController = plotsGui
+		.add(afqb.controls.plotsControlBox, 'plotKey', nodeKeys)
+        .name('Plot Type')
+        .onChange(function () {
+            d3.csv("data/nodes.csv", updatePlots);
+        });
+
+    var plotOpacityController = plotsGui
+		.add(afqb.controls.plotsControlBox, 'lineOpacity', 0,1)
+        .name('Line Opacity')
+        .onChange(function () {
+			d3.select("#tractdetails")
+				.selectAll("svg").selectAll(".tracts")
+				.filter(function(d,i) {
+					return (this.id.indexOf("mean") === -1)
+				  })
+				  .select(".line")
+				  .style("opacity", afqb.controls.plotsControlBox.lineOpacity);
+        });
+
+    var brushController = plotsGui
+		.add(afqb.controls.plotsControlBox, 'brushTract')
+        .name('Brushable Tracts')
+        .onChange(updateBrush);
+
+	plotsGui.close();
+}
+
+function ready(error, data) {
+    if (error) throw error;
+
+    data.forEach(function (d) {
+      if (typeof d.subjectID === 'number'){
+        d.subjectID = "s" + d.subjectID.toString();}
+    });
+
+    data = data.filter(function (d) {
+		return Boolean(d[afqb.controls.plotsControlBox.plotKey]);
+	});
+
+	afqb.plots.lastPlotKey = afqb.controls.plotsControlBox.plotKey;
+
+	afqb.plots.tractData = d3.nest()
+		.key(function (d) { return d.tractID; })
+		.key(function (d) { return d.subjectID; })
+		.entries(data);
+
+    // set x and y domains for the tract plots
+    afqb.plots.y.domain(d3.extent(data, function (d) {
+		return +d[afqb.controls.plotsControlBox.plotKey];
+	}));
+    afqb.plots.x.domain([0, 100]).nice();
+
+    //initialize panels for each tract - and attach tract data with them
+    var trPanels = d3.select("#tractdetails").selectAll("svg").data(afqb.plots.tractData);
+    trPanels.enter().append("svg")
+        .attr("id", function (d,i) { return "tract"+ i })
+        .attr("width", afqb.plots.w + afqb.plots.m.left + afqb.plots.m.right + 40)
+        .attr("height", afqb.plots.h + afqb.plots.m.top + afqb.plots.m.bottom + afqb.plots.axisOffset.bottom)
+        .attr("display", "none")
+        .append("g")
+        .attr("transform", "translate(" + afqb.plots.m.left + "," + afqb.plots.m.top + ")")
+		//y-axis
+        .append("g")
+        .attr("class", "y axis")
+        .attr("transform", "translate(" + afqb.plots.m.left + ",0)")
+        .call(afqb.plots.yAxis);
+
+	//x-axis
+	trPanels.select("g").append("g")
+        .attr("class", "x axis")
+        .attr("transform", "translate(-20," + (afqb.plots.h - afqb.plots.axisOffset.bottom) + ")")
+        .call(afqb.plots.xAxis);
+
+	trPanels.append("rect")
+		.attr("class", "plot")
+		.attr("width", afqb.plots.w + afqb.plots.m.left + afqb.plots.m.right + 20)
+		.attr("height", afqb.plots.h + afqb.plots.m.top + afqb.plots.m.bottom + 15)
+		.attr("x", 0)
+		.attr("y", 0)
+		.style("stroke", function (d,i) { return afqb.d3colors[i]; })
+		.style("fill", "none")
+		.style("stroke-width", 2);
+
+    /*trPanels.append("text")
+       	.attr("transform", "rotate(-90)")
+       	.attr("x", -afqb.plots.h/2)
+       	.attr("y",0)
+       	.style("stroke", "#AFBABF")
+       	.attr("dy", "1em")
+       	.style("text-anchor", "middle")
+       	.text("Fractional Anisotropy");*/
+
+    trPanels.append("text")
+		.attr("x", 350)
+		.attr("y", afqb.plots.h + 25)
+		.attr("class", "plot_text")
+		.style("text-anchor", "end")
+		.style("stroke", "#888888;")
+		.text("% Distance Along Fiber Bundle");
+
+	trPanels.append("text")
+		.attr("x", afqb.plots.w + 40)
+		.attr("y", afqb.plots.h - 280)
+		.attr("class", "plot_text")
+		.style("text-anchor", "end")
+		.style("stroke", function(d){return afqb.d3colors[d.name-1];} )
+		.style("fill", function(d){return afqb.d3colors[d.name-1];} )
+		.text(function(d) { return afqb.plots.tracts[d.name-1]; });
+
+	// associate tractsline with each subject
+    var tractLines = trPanels.selectAll(".tracts")
+        .data(function(d){ return d.values; })
+        .enter().append("g")
+        .attr("class", "tracts")
+        .attr("id", function (d, i) {
+                return d.values[0].subjectID;
+        })
+        .on("mouseover", mouseover)
+        .on("mouseout", mouseout)
+        .on("click", onclick);
+
+    tractLines.append("path")
+        .attr("class", "line")
+        .attr("d", function (d) { return afqb.plots.line(d.values); })
+        .style("opacity", afqb.controls.plotsControlBox.lineOpacity)
+        .style("stroke-width", "1px");
+
+    // Populate budleBrush
+    d3.select("#tractdetails").selectAll("svg")[0]
+        .forEach(function (d) {
+            afqb.plots.bundleBrush[d.id] = {
+                brushOn: false,
+                brushExtent: [0, 100]
+            }
+        });
+
+    // compute mean line
+    afqb.plots.tractMean = d3.nest()
+        .key(function (d) { return d.tractID; })
+        .key(function (d) { return d.nodeID; })
+        .rollup(function (v) {
+			return d3.mean(v, function (d) {
+				return +d[afqb.controls.plotsControlBox.plotKey];
+			});
+		})
+        .entries(data);
+
+    var meanLines = d3.select("#tractdetails").selectAll("svg")
+		.append("g")
+		.datum(function (d) {
+			return afqb.plots.tractMean.filter(function(element) {
+				return element.key === d.key;
+			})[0].values;
+		})
+        .attr("class", "tracts means")
+        .attr("id", "mean0");
+
+    meanLines.append("path")
+        .attr("class", "line")
+        .attr("d", function(d) {return afqb.plots.line(d); })
+        .style("opacity", 0.99)
+        .style("stroke-width", "3.5px");
+
+    function mouseover() {
+        if (!afqb.mouse.brushing) {
+            if ($("path",this).css("stroke-width") == "1px") {
+				// uses the stroke-width of the line clicked on to
+				// determine whether to turn the line on or off
+                d3.selectAll('#' + this.id)
+                    .selectAll('path')
+                    .style("opacity", 1)
+                    .style("stroke-width", "1.1px");
+            }
+            if (afqb.mouse.isDown) {
+                if ($("path",this).css("stroke-width") == "2.1px") {
+					//uses the opacity of the row for selection and deselection
+                    d3.selectAll('#' + this.id)
+                        .selectAll('path')
+                        .style("opacity", afqb.controls.plotsControlBox.lineOpacity)
+                        .style("stroke-width", "1px");
+
+                    d3.selectAll('#' + this.id)
+                  			.selectAll('g')
+                				.style("opacity", 0.3);
+
+                } else {
+                    d3.selectAll('#' + this.id)
+                        .selectAll('path')
+                        .style("opacity", 1)
+                        .style("stroke-width", "2.1px");
+
+                    d3.selectAll('#' + this.id)
+                        .selectAll('g')
+                        .style("opacity", 1);
+                }
+            }
+        }
+    }
+
+    function onclick() {
+        if (!afqb.mouse.brushing) {
+            if ($("path",this).css("stroke-width") == "2.1px") {
+				// uses the stroke-width of the line clicked on
+				// to determine whether to turn the line on or off
+				d3.selectAll('#' + this.id)
+					.selectAll('path')
+					.style("stroke-width", "1.1px");
+
+				d3.selectAll('#' + this.id)
+					.selectAll('g')
+					.style("opacity", 0.3);
+
+            } else if ($("path",this).css("stroke-width") == "1.1px") {
+				d3.selectAll('#' + this.id)
+					.selectAll('path')
+					.style("opacity", 1)
+					.style("stroke-width", "2.1px");
+
+				d3.selectAll('#' + this.id)
+					.selectAll('g')
+					.style("opacity", 1);
+            } else if ($("path",this).css("opacity") == afqb.controls.plotsControlBox.lineOpacity) {
+				d3.selectAll('#' + this.id)
+					.selectAll('path')
+					.style("opacity", 1)
+					.style("stroke-width", "2.1px");
+
+				d3.selectAll('#' + this.id)
+					.selectAll('g')
+					.style("opacity", 1);
+            }
+        }
+    }
+
+    function mouseout() {
+        if (!afqb.mouse.brushing) {
+            if ($("path",this).css("stroke-width") == "1.1px") {
+				// uses the stroke-width of the line clicked on to
+				// determine whether to turn the line on or off
+                d3.selectAll('#' + this.id)
+                    .selectAll('path')
+                    .style("opacity", afqb.controls.plotsControlBox.lineOpacity)
+                    .style("stroke-width", "1px");
+            }
+        }
+    }
+}
+
+function updatePlots(error, data) {
+    if (error) throw error;
+
+	var updateAll = (afqb.plots.lastPlotKey !== afqb.controls.plotsControlBox.plotKey);
+  afqb.plots.lastPlotKey = afqb.controls.plotsControlBox.plotKey;
+
+    data.forEach(function (d) {
+      if (typeof d.subjectID === 'number'){
+        d.subjectID = "s" + d.subjectID.toString();}
+    });
+
+    data = data.filter(function (d) {
+		return Boolean(d[afqb.controls.plotsControlBox.plotKey]);
+	});
+
+    if (afqb.table.splitGroups) {
+		if (updateAll) {
+			afqb.plots.tractData = d3.nest()
+				.key(function (d) { return d.tractID; })
+				.key(function (d) { return d.subjectID; })
+				.entries(data);
+		}
+
+        afqb.plots.tractMean = d3.nest()
+			.key(function (d) { return d.tractID; })
+			.key(function (d) { return afqb.table.subGroups[d.subjectID]; })
+			.key(function (d) { return d.nodeID; })
+			.rollup(function (v) {
+				return d3.mean(v, function (d) {
+					return +d[afqb.controls.plotsControlBox.plotKey];
+				});
+			})
+			.entries(data);
+
+		for (iTract = 0; iTract < afqb.plots.tractMean.length; iTract++) {
+			var index = afqb.plots.tractMean[iTract].values
+				.findIndex(item => item.key === "null");
+			if (index !== -1) {
+				afqb.plots.tractMean[iTract].values.splice(index, 1);
+			}
+		}
+    } else {
+		if (updateAll) {
+			afqb.plots.tractData = d3.nest()
+				.key(function (d) { return d.tractID; })
+				.key(function (d) { return d.subjectID; })
+				.entries(data);
+		}
+
+        afqb.plots.tractMean = d3.nest()
+			.key(function (d) { return d.tractID; })
+			.key(function (d) { return d.nodeID; })
+			.rollup(function (v) {
+				return d3.mean(v, function (d) {
+					return +d[afqb.controls.plotsControlBox.plotKey];
+				});
+			})
+			.entries(data);
+
+		for (iTract = 0; iTract < afqb.plots.tractMean.length; iTract++) {
+			var index = afqb.plots.tractMean[iTract].values
+				.findIndex(item => item.key === "null");
+			if (index !== -1) {
+				afqb.plots.tractMean[iTract].values.splice(index, 1);
+			}
+		}
+    }
+
+	if (updateAll) {
+		// update axes based on selected data
+		afqb.plots.y.domain(d3.extent(data, function (d) {
+			return +d[afqb.controls.plotsControlBox.plotKey];
+		}));
+		afqb.plots.x.domain([0, 100]).nice();
+
+		// Select the section we want to apply our changes to
+		var svg = d3.select("#tractdetails").selectAll("svg")
+			.data(afqb.plots.tractData).transition();
+
+		/*svg.select(".x.axis") // change the x axis
+		  .duration(750)
+		  .call(afqb.plots.xAxis);*/
+		svg.select(".y.axis") // change the y axis
+			.duration(750)
+			.call(afqb.plots.yAxis);
+
+		// JOIN new data with old elements.
+		var trLines = d3.select("#tractdetails").selectAll("svg")
+			.data(afqb.plots.tractData).selectAll(".tracts")
+			.data(function (d) { return d.values; }).transition();
+		//.select("#path").attr("d", function (d) { return d.values; });
+
+		trLines.select("path")
+			.duration(1000)
+			.attr("d", function (d) { return afqb.plots.line(d.values); });
+	}
+
+	// Remove old meanlines
+	d3.select("#tractdetails").selectAll("svg").selectAll(".means").remove();
+
+	// Join new afqb.plots.tractMean data with old meanLines elements
+    var meanLines = d3.select("#tractdetails").selectAll("svg")
+		.selectAll(".means")
+		.data(function (d) {
+			return afqb.plots.tractMean.filter(function(element) {
+				return element.key === d.key;
+			})[0].values;
+		});
+
+	// Enter and update. Merge entered elements and apply operations
+	meanLines.enter().append("g")
+		.attr("class", "tracts means")
+		.attr("id", function(d) {return "mean" + d.key;});
+
+	meanLines.append("path")
+		.attr("class", "line")
+		.attr("d", function(d) {return afqb.plots.line(d.values); })
+		.style("opacity", 0.99)
+		.style("stroke-width", "3.5px");
+
+
+    // set mean colors
+    if (afqb.table.splitGroups) {
+        d3.select("#tractdetails").selectAll("svg").selectAll(".means")
+            .style("stroke", function (d, i) { return afqb.table.ramp(i); });
+    };
+}
+
+function updateBrush() {
+    if (afqb.controls.plotsControlBox.brushTract) {
+		// generate brush
+		var brush = d3.svg.brush()
+			.x(afqb.plots.x)
+			.on("brush", brushed)
+			.on("brushstart", brushStart)
+			.on("brushend", brushEnd);
+
+        var brushg = d3.select("#tractdetails").selectAll("svg")
+        .append("g")
+        .attr("class", "brush")
+        .call(brush);
+
+        brushg.selectAll("rect")
+            .attr("y", afqb.plots.m.top)
+            .attr("height", afqb.plots.h - afqb.plots.axisOffset.bottom);
+
+		function brushed() {
+			afqb.plots.bundleBrush[this.parentElement.id].brushOn = !brush.empty();
+			if (brush.empty()) {
+				afqb.plots.bundleBrush[this.parentElement.id].brushExtent = [0, 100];
+			} else {
+				afqb.plots.bundleBrush[this.parentElement.id].brushExtent = brush.extent();
+			}
+		}
+
+		function brushStart() {
+			afqb.mouse.brushing = true;
+		}
+
+		function brushEnd() {
+			afqb.mouse.brushing = false;
+		}
+	} else {
+		d3.selectAll(".brush").data([]).exit().remove();
+	}
+}
+
+function showHideTractDetails(state, name)
+{
+  if (state==true){
+    d3.select("#tract"+name).style("display", "inline");
+      d3.select("#label"+name)
+        .style("color",afqb.d3colors[name]);
+  }
+  else {
+    d3.select("#tract"+name).style("display", "none");
+    d3.select("#label"+name)
+      .style("color","#111111");
+  }
+
+}