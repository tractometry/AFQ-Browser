--- conflicted
+++ resolved
@@ -17,15 +17,9 @@
 var rowsGrp;
 var tableControlBox;
 
-<<<<<<< HEAD
-var table_svg = d3.select("#table").append("svg")
-    .attr("width", 2000)
-    .attr("height", 1500);
-=======
 queue()
 	.defer(d3.json, "data/subjects.json")
 	.await(buildTable);
->>>>>>> 94e941a9
 
 function buildTable(error, data) {
 	data.forEach(function (d) {
@@ -55,20 +49,12 @@
 
 	tableControlBox = new tableGuiConfigObj();
 
-<<<<<<< HEAD
 var groupCountController = tableGui.add(tableControlBox, 'groupCount').min(2).step(1)
     .name('Number of Groups')
     .onChange(function () {
         return refreshTable(sortOn); // Not really sure why this isn't working
     });
 tableGui.close()
-=======
-	// gui.domElement.id = 'gui';
-	var tableGuiContainer = $('.tableGUI').append($(tableGui.domElement));
-
-	var groupCountController = tableGui.add(tableControlBox, 'groupCount')
-		.name('Number of Groups');
->>>>>>> 94e941a9
 
 	groupCountController.onChange(function () {
 		refreshTable(sortOn);
