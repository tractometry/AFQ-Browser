--- conflicted
+++ resolved
@@ -34,32 +34,32 @@
 
 //add event handler to the checkbox
 d3.selectAll(".tracts")
-  .on("change", function () {
+  .on("change", function () {
       var state = this.checked
       var name = this.name
       //call tractdetails handler
       showHideTractDetails(state, name)
-      highlightBundle(state, name)
+      highlightBundle(state, name)
   });
 
 
 // all select/un-select all checkbox
 d3.selectAll("#selectAllTracts")
-  .on("change", function () {
+  .on("change", function () {
       var state = this.checked;
-      if (state) {
-          d3.selectAll(".tracts").each(function (d, i) {
+      if (state) {
+          d3.selectAll(".tracts").each(function (d, i) {
               this.checked = true;
               showHideTractDetails(this.checked, this.name);
-              highlightBundle(this.checked, this.name);
-          });
-      } else {
-          d3.selectAll(".tracts").each(function (d, i) {
+              highlightBundle(this.checked, this.name);
+          });
+      } else {
+          d3.selectAll(".tracts").each(function (d, i) {
               this.checked = false;
               showHideTractDetails(this.checked, this.name);
-              highlightBundle(this.checked, this.name);
-          });
-      }
+              highlightBundle(this.checked, this.name);
+          });
+      }
 
   });
 
@@ -73,19 +73,19 @@
 
 var line = d3.svg.line()
     .interpolate("basis")
-    .x(function (d) {
-        if (d.pos) {
-            return x(+d.pos);
-        } else {
-            return x(+d.key);
-        }
+    .x(function (d) {
+        if (d.pos) {
+            return x(+d.pos);
+        } else {
+            return x(+d.key);
+        }
     })
-    .y(function (d) {
-        if (d.FA) {
-            return y(+d.FA);
-        } else {
-            return y(+d.values);
-        }
+    .y(function (d) {
+        if (d.FA) {
+            return y(+d.FA);
+        } else {
+            return y(+d.values);
+        }
     });
 
 var bundleBrush = {};
@@ -94,110 +94,6 @@
     .defer(d3.csv, "data/nodes.csv")
     .await(ready);
 
-<<<<<<< HEAD
-function ready(error, data) {
-    if (error) throw error;
-
-    tractdata = d3.nest()
-     .key(function (d) { return d.tract; })
-     .key(function (d) { return d.subject; })
-     .entries(data);
-
-
-    var tract_mean = d3.nest()
-      .key(function (d) { return d.tract; })
-      .key(function (d) { return d.pos; })
-      .rollup(function (v) { return d3.mean(v, function (d) { return +d.FA; }); })
-      .entries(data);
-
-
-    for (i = 0; i < tract_mean.length; i++) {
-        tractdata[i].values.push(tract_mean[i]);
-    }
-    // set x and y domains for the track plots
-    y.domain([0, 1]);
-    x.domain(d3.extent(data, function (d) { return d.pos; })).nice();
-
-    //create axes
-    var yAxis = d3.svg.axis()
-            .scale(y)
-            .orient("left")
-        .tickSize(0 - w - 5)
-        .ticks(5);
-
-    var xAxis = d3.svg.axis()
-            .scale(x)
-            .orient("bottom")
-            .tickPadding(8)
-            .ticks(5);
-
-    var brush = d3.svg.brush()
-        .x(x)
-        .on("brush", brushed)
-        .on("brushstart", brushStart)
-        .on("brushend", brushEnd);
-
-    //initialize panels for each track - and attach track data with them
-    var trpanels = d3.select("#trackdetails").selectAll("svg").data(tractdata);
-    trpanels.enter().append("svg")
-        .attr("id", function (d) { return "track" + (+d.key - 1); })
-        .attr("width", w + m.left + m.right + 40)
-        .attr("height", h + m.top + m.bottom + axisOffset.bottom)
-        .attr("display", "none")
-        .append("g")
-        .attr("transform", "translate(" + m.left + "," + m.top + ")")
-//y-axis
-        .append("g")
-        .attr("class", "y axis")
-        .attr("transform", "translate(" + m.left + ",0)")
-        .call(yAxis)
-    //x-axis
-        .append("g")
-        .attr("class", "x axis")
-        .attr("transform", "translate(-40," + (h - axisOffset.bottom) + ")")
-        .call(xAxis);
-
-
-    // Populate budleBrush
-    d3.select("#trackdetails").selectAll("svg")[0]
-        .forEach(function (d) {
-            bundleBrush[d.id] = {
-                brushOn: false,
-                brushExtent: [0, 100]
-            }
-        });
-
-    // brush
-    var brushg = d3.select("#trackdetails").selectAll("svg")
-        .append("g")
-        .attr("class", "brush")
-        .call(brush);
-
-    brushg.selectAll("rect")
-        .attr("y", m.top)
-        .attr("height", h - axisOffset.bottom);
-
-    trpanels.append("rect")
-           .attr("class", "plot")
-           .attr("width", w + m.left + m.right + 20)
-           .attr("height", h + m.top + m.bottom + 15)
-                 .attr("x", 0)
-                 .attr("y", 0)
-                .style("stroke", function (d) { return d3colors[d.key - 1]; })
-                .style("fill", "none")
-                .style("stroke-width", 2);
-
-    // 	trpanels.append("text")
-    //   	.attr("transform", "rotate(-90)")
-    //   	.attr("x", -h/2)
-    //   	.attr("y",0)
-    //   	.style("stroke", "#AFBABF")
-    //   	.attr("dy", "1em")
-    //   	.style("text-anchor", "middle")
-    //   	.text("Fractional Anisotropy");
-
-    trpanels.append("text")
-=======
 function ready(error, data) {
   if (error) throw error;
 
@@ -296,7 +192,6 @@
       //   	.text("Fractional Anisotropy");
 
 	trpanels.append("text")
->>>>>>> fbc55274
         	.attr("x", 350)
         	.attr("y", h + 25)
             .attr("class", "plot_text")
@@ -304,109 +199,6 @@
         	.style("stroke", "#888888;")
         	.text("% Distance Along Fiber Bundle");
 
-<<<<<<< HEAD
-    trpanels.append("text")
-          .attr("x", w + 40)
-          .attr("y", h - 280)
-          .attr("class", "plot_text")
-          .style("text-anchor", "end")
-          .style("stroke", function (d) { return d3colors[d.key - 1]; })
-          .style("fill", function (d) { return d3colors[d.key - 1]; })
-          .text(function (d) { return tracks[d.key - 1]; });
-
-    // associate tracksline with each subject
-    var tracklines = trpanels.selectAll(".tracks")
-        .data(function (d) { return d.values; })
-        .enter().append("g")
-        .attr("class", "tracks")
-        .attr("id", function (d, i) {
-            if (i >= sub_data.length) {
-                return "Mean" + (i - sub_data.length);
-            } else {
-                return "Subject" + (i);
-            }
-        })
-        .style("opacity", 0.3)
-        .style("stroke-width", "1px")
-        .on("mouseover", mouseover)
-        .on("mouseout", mouseout)
-        .on("click", onclick);
-
-    //if (ramp != null) {
-    //    tracklines.style("stroke", ramp(1));
-    //}
-
-    d3.selectAll("#Mean0")
-        .style("opacity", 0.99)
-        .style("stroke-width", "3.5px")
-
-    
-
-    tracklines.append("path")
-        .attr("class", "line")
-        .attr("d", function (d) { return line(d.values); });
-
-    function mouseover() {
-        if (!brushing) {
-            if ($(this).css("stroke-width") == "1px") {			//uses the stroke-width of the line clicked on to determine whether to turn the line on or off
-                d3.selectAll('#' + this.id)
-                    //.transition()
-                    //.duration(50)
-                    .style("opacity", 1)
-                    .style("stroke-width", "2px");
-            }
-        }
-    }
-
-
-    function onclick() {
-        if (!brushing) {
-            if ($(this).css("stroke-width") == "2px") {				//uses the stroke-width of the line clicked on to determine whether to turn the line on or off
-
-                d3.selectAll('#' + this.id)
-                    //.transition()
-                    //.duration(50)
-                    .style("opacity", 0.3)
-                    .style("stroke-width", "1px");
-            } else if ($(this).css("stroke-width") == "1px") {
-                d3.selectAll('#' + this.id)
-                    //.transition()
-                    //.duration(50)
-                    .style("opacity", 1)
-                    .style("stroke-width", "2px");
-            }
-        }
-    }
-
-    function mouseout() {
-        if (!brushing) {
-            if ($(this).css("stroke-width") == "2px") {				//uses the stroke-width of the line clicked on to determine whether to turn the line on or off
-                d3.selectAll('#' + this.id)
-                    .transition()
-                    //.duration(50)
-                    .style("opacity", 0.3)
-                    .style("stroke-width", "1px");
-            }
-        }
-    }
-
-    function brushed() {
-        bundleBrush[this.parentElement.id].brushOn = !brush.empty();
-        if (brush.empty()) {
-            bundleBrush[this.parentElement.id].brushExtent = [0, 100];
-        } else {
-            bundleBrush[this.parentElement.id].brushExtent = brush.extent();
-        }
-    }
-
-    function brushStart() {
-        brushing = true;
-    }
-
-    function brushEnd() {
-        brushing = false;
-    }
-=======
        trpanels.append("text")
              .attr("x", w + 40)
              .attr("y", h - 280)
@@ -513,7 +305,6 @@
   function brushEnd() {
 	  brushing = false;
   }
->>>>>>> fbc55274
 }
 
 function showHideTractDetails(state, name)
