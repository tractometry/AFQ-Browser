//tractlist js

//Data : tract names
var tracts=["Left Thalamic Radiation","Right Thalamic Radiation","Left Corticospinal","Right Corticospinal","Left Cingulum Cingulate","Right Cingulum Cingulate","Left Cingulum Hippocampus","Right Cingulum Hippocampus","Callosum Forceps Major","Callosum Forceps Minor","Left IFOF","Right IFOF","Left ILF","Right ILF","Left SLF","Right SLF","Left Uncinate","Right Uncinate","Left Arcuate","Right Arcuate"]

// color Palettes in Hex format, HTML needs colors in d3colors format
// colors are the Tableau20 colors
var colors = [0x1F77B4, 0xAEC7E8, 0xFF7F0E, 0xFFBB78, 0x2CA02C, 0x98DF8A, 0xD62728, 0xFF9896, 0x9467BD, 0xC5B0D5, 0x8C564B, 0xC49C94, 0xE377C2, 0xF7B6D2, 0x7F7F7F, 0xC7C7C7, 0xBCBD22, 0xDBDB8D, 0x17BECF, 0x9EDAE5];
var d3colors = ["#1F77B4", "#AEC7E8", "#FF7F0E", "#FFBB78", "#2CA02C", "#98DF8A", "#D62728", "#FF9896", "#9467BD", "#C5B0D5", "#8C564B", "#C49C94", "#E377C2", "#F7B6D2", "#7F7F7F", "#C7C7C7", "#BCBD22", "#DBDB8D", "#17BECF", "#9EDAE5"];
// highlightColors[i] = (colors[i] + 10 lightness) converted to RGB hex
var highlightColors = [0x2991DB, 0xD7E4F4, 0xFF9A42, 0xFFD6AD, 0x37C837, 0xBCEAB3, 0xDF5353, 0xFFC8C7, 0xAC8ACC, 0xDDD0E6, 0xA96C60, 0xD5B9B3, 0xECA2D6, 0xFCE3EE, 0x999, 0xE0E0E0, 0xDCDC38, 0xE8E8B5, 0x30D6E8, 0xC7EAF0];

var m = {top: 20, right: 10, bottom: 10, left: 20},
w = 400 - m.left - m.right,
h = 350 - m.top - m.bottom;
var axisOffset = {bottom: 40};

// init variable to hold data later
var tractdata = d3.map();
var brushing = false;

//insert tractname checkboxes in the tractlist panel
var svg = d3.select('#tractlist').selectAll(".input").data(tracts).enter().append('div');
svg.append('input')
      .attr("type", "checkbox")
      .attr("class", "tracts")
      .attr("id", function (d, i) { return "input" + (i + 1); })
      .attr("name", function (d, i) { return i; })
// add label to the checkboxes
svg.append('label')
      .text(function (d) { return d; })
      .attr("for", function (d, i) { return "input" + (i + 1); })
      .attr("id", function (d, i) { return "label" + i; });

//add event handler to the checkbox
d3.selectAll(".tracts")
  .on("change", function () {
      var state = this.checked
      var name = this.name
      //call tractdetails handler
      showHideTractDetails(state, name)
      highlightBundle(state, name)
  });


// all select/un-select all checkbox
d3.selectAll("#selectAllTracts")
  .on("change", function () {
      var state = this.checked;
      if (state) {
          d3.selectAll(".tracts").each(function (d, i) {
              this.checked = true;
              showHideTractDetails(this.checked, this.name);
              highlightBundle(this.checked, this.name);
          });
      } else {
          d3.selectAll(".tracts").each(function (d, i) {
              this.checked = false;
              showHideTractDetails(this.checked, this.name);
              highlightBundle(this.checked, this.name);
          });
      }

  });

//function toggleState()

var x = d3.scale.linear()
    .range([m.left+20, w+m.left+20]);

var y = d3.scale.linear()
    .range([h - axisOffset.bottom, 0]);

var line = d3.svg.line()
    .interpolate("basis")
    .x(function (d) {
        if (d.pos) {
            return x(+d.pos);
        } else {
            return x(+d.key);
        }
    })
    .y(function (d) {
        if (d.FA) {
            return y(+d.FA);
        } else {
            return y(+d.values);
        }
    });

var bundleBrush = {};

var plotsGuiConfigObj = function () {
    //this.yMin = 0;
    //this.yMax = 1.0;
    //this.xMin = 0;
    //this.xMax = 100;
    this.brushTract = false;
};

var plotsGui = new dat.GUI({
    autoplace: false,
    width: 350,
    scrollable: false
});

var plotsControlBox = new plotsGuiConfigObj();

// gui.domElement.id = 'gui';
var plotsGuiContainer = $('.plotsGUI').append($(plotsGui.domElement));

//var axisController = plotsGui.addFolder('Axis Controls')
//axisController.add(plotsControlBox, 'yMin')
//		.min(-1).step(0.01).name('y min');

//axisController.add(plotsControlBox, 'yMax')
//		.max(1).step(0.01).name('y max');

//axisController.add(plotsControlBox, 'xMin')
//    .min(0).step(1).name('x min');

//var xMaxController = axisController.add(plotsControlBox, 'xMax')
//    .max(100).step(1).name('x max');

//xMaxController.onChange(function () {
//    d3.selectAll(".x.axis").call(xAxis)
//    queue()
//    .defer(d3.csv, "data/nodes.csv")
//    .await(ready)
//});
//    rh.traverse(function (child) {
//        if (child instanceof THREE.Mesh) {
//            child.material.opacity = value;
//        }
//    })
//});


var brushController = plotsGui.add(plotsControlBox, 'brushTract')
    .name('Brushable Tracts');

brushController.onChange(function () {
    var brushg = d3.selectAll(".brush").data([]);
    brushg.exit().remove();

    queue()
    .defer(d3.csv, "data/nodes.csv")
    .await(ready)
});

plotsGui.close();

queue()
    .defer(d3.csv, "data/nodes.csv")
    .await(ready);

<<<<<<< HEAD
function ready(error, data) {
    if (error) throw error;

    tractdata = d3.nest()
     .key(function (d) { return d.tract; })
     .key(function (d) { return d.subject; })
     .entries(data);


    var tract_mean = d3.nest()
      .key(function (d) { return d.tract; })
      .key(function (d) { return d.pos; })
      .rollup(function (v) { return d3.mean(v, function (d) { return +d.FA; }); })
      .entries(data);


    for (i = 0; i < tract_mean.length; i++) {
        tractdata[i].values.push(tract_mean[i]);
    }
    // set x and y domains for the track plots
    y.domain([0,1.0]);
    x.domain([0, 100]).nice();

    console.log(plotsControlBox.xMax)
=======
function ready(error, data) {
  if (error) throw error;

  var k = d3.keys(data[0]).filter(function(key) { return (key !== "var" && key!=="subject") });
  var sub = d3.map(data, function(d){return  d.subject;}).keys()
  tractdata = k.map(function(name) {
     return {
      name: name,
      subjects: sub.map(function(sub){
          values: return data.filter( function(d){ return d.subject==sub;})
                      .map(function(d){ return { variable: d.var, value: +d[name] }; })
      })
    };
  });
>>>>>>> ff8145bd

// set x and y domains for the tract plots
 y.domain([0,1]);
 x.domain(d3.extent(data, function(d) { return d.var; })).nice();

//create axes
var yAxis = d3.svg.axis()
       	.scale(y)
        .orient("left")
	.tickSize(0-w-5)
	.ticks(5);

var xAxis = d3.svg.axis()
        .scale(x)
        .orient("bottom")
        .tickPadding(8)
        .ticks(5);

<<<<<<< HEAD
    var xAxis = d3.svg.axis()
            .scale(x)
            .orient("bottom")
            .tickPadding(8)
            .ticks(5);

    var brush = d3.svg.brush()
        .x(x)
        .on("brush", brushed)
        .on("brushstart", brushStart)
        .on("brushend", brushEnd);

    //initialize panels for each track - and attach track data with them
    var trpanels = d3.select("#trackdetails").selectAll("svg").data(tractdata);
    trpanels.enter().append("svg")
        .attr("id", function (d) { return "track" + (+d.key - 1); })
        .attr("width", w + m.left + m.right + 40)
        .attr("height", h + m.top + m.bottom + axisOffset.bottom)
        .attr("display", "none")
        .append("g")
        .attr("transform", "translate(" + m.left + "," + m.top + ")")
//y-axis
        .append("g")
        .attr("class", "y axis")
        .attr("transform", "translate(" + m.left + ",0)")
        .call(yAxis)
    //x-axis
        .append("g")
        .attr("class", "x axis")
        .attr("transform", "translate(-40," + (h - axisOffset.bottom) + ")")
        .call(xAxis);


    // Populate budleBrush
    d3.select("#trackdetails").selectAll("svg")[0]
        .forEach(function (d) {
            bundleBrush[d.id] = {
                brushOn: false,
                brushExtent: [0, 100]
            }
        });

    // brush
    if (plotsControlBox.brushTract) {
        var brushg = d3.select("#trackdetails").selectAll("svg")
        .append("g")
        .attr("class", "brush")
        .call(brush);

        brushg.selectAll("rect")
            .attr("y", m.top)
            .attr("height", h - axisOffset.bottom);
    }

    trpanels.append("rect")
           .attr("class", "plot")
           .attr("width", w + m.left + m.right + 20)
           .attr("height", h + m.top + m.bottom + 15)
                 .attr("x", 0)
                 .attr("y", 0)
                .style("stroke", function (d) { return d3colors[d.key - 1]; })
                .style("fill", "none")
                .style("stroke-width", 2);

    // 	trpanels.append("text")
    //   	.attr("transform", "rotate(-90)")
    //   	.attr("x", -h/2)
    //   	.attr("y",0)
    //   	.style("stroke", "#AFBABF")
    //   	.attr("dy", "1em")
    //   	.style("text-anchor", "middle")
    //   	.text("Fractional Anisotropy");

    trpanels.append("text")
=======
var brush = d3.svg.brush()
	.x(x)
	.on("brush", brushed)
	.on("brushstart", brushStart)
	.on("brushend", brushEnd);

//initialize panels for each tract - and attach tract data with them
var trpanels = d3.select("#tractdetails").selectAll("svg").data(tractdata);
        trpanels.enter().append("svg")
            .attr("id",function(d) {return "tract"+ (+d.name-1); })
            .attr("width", w + m.left + m.right +40)
            .attr("height", h + m.top + m.bottom + axisOffset.bottom)
            .attr("display", "none")
            .append("g")
            .attr("transform", "translate(" + m.left + "," + m.top + ")")
   	//y-axis
            .append("g")
            .attr("class", "y axis")
            .attr("transform", "translate(" + m.left + ",0)")
            .call(yAxis)
        //x-axis
            .append("g")
            .attr("class", "x axis")
            .attr("transform", "translate(-40," + (h - axisOffset.bottom) + ")")
            .call(xAxis);


		// Populate budleBrush
		d3.select("#tractdetails").selectAll("svg")[0]
			.forEach(function(d) {
				bundleBrush[d.id] = {
					brushOn: false,
					brushExtent: [0, 100]
				}
			});

		// brush
		var brushg = d3.select("#tractdetails").selectAll("svg")
			.append("g")
			.attr("class", "brush")
			.call(brush);

		brushg.selectAll("rect")
			.attr("y", m.top)
			.attr("height", h - axisOffset.bottom);
	
        trpanels.append("rect")
               .attr("class", "plot")
       	       .attr("width",  w + m.left + m.right +20 )
               .attr("height", h + m.top + m.bottom + 15 )
         			 .attr("x", 0)
         			 .attr("y", 0)
         			.style("stroke", function(d){return d3colors[d.name-1];})
         			.style("fill", "none")
         			.style("stroke-width", 2);

      // 	trpanels.append("text")
      //   	.attr("transform", "rotate(-90)")
      //   	.attr("x", -h/2)
      //   	.attr("y",0)
      //   	.style("stroke", "#AFBABF")
      //   	.attr("dy", "1em")
      //   	.style("text-anchor", "middle")
      //   	.text("Fractional Anisotropy");

	trpanels.append("text")
>>>>>>> ff8145bd
        	.attr("x", 350)
        	.attr("y", h + 25)
            .attr("class", "plot_text")
        	.style("text-anchor", "end")
        	.style("stroke", "#888888;")
        	.text("% Distance Along Fiber Bundle");

       trpanels.append("text")
             .attr("x", w + 40)
             .attr("y", h - 280)
             .attr("class", "plot_text")
             .style("text-anchor", "end")
             .style("stroke", function(d){return d3colors[d.name-1];} )
             .style("fill", function(d){return d3colors[d.name-1];} )
             .text(function(d) { return tracts[d.name-1]; });

// associate tractsline with each subject
    var  tractlines = trpanels.selectAll(".tracts")
        .data(function(d){ return d.subjects; })
        .enter().append("g")
        .attr("class", "tracts")
        .attr("id", function(d,i){return "Subject"+(i);})
        .style("opacity", 0.5)
        .style("stroke-width", "2.5px")
        .on("mouseover", mouseover)
        .on("mouseout", mouseout)
<<<<<<< HEAD
        .on("click", onclick);

    //if (ramp != null) {
    //    tracklines.style("stroke", ramp(1));
    //}

    d3.selectAll("#Mean0")
        .style("opacity", 0.99)
        .style("stroke-width", "3.5px")

    

    tracklines.append("path")
        .attr("class", "line")
        .attr("d", function (d) { return line(d.values); });

    function mouseover() {
        if (!brushing) {
            if ($(this).css("stroke-width") == "1px") {			//uses the stroke-width of the line clicked on to determine whether to turn the line on or off
                d3.selectAll('#' + this.id)
                    //.transition()
                    //.duration(50)
                    .style("opacity", 1)
                    .style("stroke-width", "1.1px");
            }
            if (isDown) {
                if ($(this).css("stroke-width") == "2.1px") {				  //uses the opacity of the row for selection and deselection
                    d3.selectAll('#' + this.id)
                        //.transition()
                        //.duration(50)
                        .style("opacity", 0.3)
                        .style("stroke-width", "1px");
                } else if ($(this).css("stroke-width") == "1.1px") {
                    d3.selectAll('#' + this.id)
                        //.transition()
                        //.duration(50)
                        .style("opacity", 1)
                        .style("stroke-width", "2.1px");
                } else if ($(this).css("stroke-width") == "1px") {
                    d3.selectAll('#' + this.id)
                        //.transition()
                        //.duration(50)
                        .style("opacity", 1)
                        .style("stroke-width", "2.1px");
                }
            }
        }
    }

    function onclick() {
        if (!brushing) {
            if ($(this).css("stroke-width") == "2.1px") {				//uses the stroke-width of the line clicked on to determine whether to turn the line on or off

                d3.selectAll('#' + this.id)
                    //.transition()
                    //.duration(50)
                    .style("opacity", 0.3)
                    .style("stroke-width", "1px");
            } else if ($(this).css("stroke-width") == "1.1px") {
                d3.selectAll('#' + this.id)
                    //.transition()
                    //.duration(50)
                    .style("opacity", 1)
                    .style("stroke-width", "2.1px");
            } else if ($(this).css("opacity") == 0.3) {
                d3.selectAll('#' + this.id)
                    //.transition()
                    //.duration(50)
                    .style("opacity", 1)
                    .style("stroke-width", "2.1px");
            }
        }
    }

    function mouseout() {
        if (!brushing) {
            if ($(this).css("stroke-width") == "1.1px") {				//uses the stroke-width of the line clicked on to determine whether to turn the line on or off
                d3.selectAll('#' + this.id)
                    //.transition()
                    //.duration(50)
                    .style("opacity", 0.3)
                    .style("stroke-width", "1px");
            }
        }
    }
=======
        .on("click", onclick );


        tractlines.append("path")
            .attr("class", "line")
            //.attr("id", function(d,i){return(i);})
            .attr("d",  function(d ) { return  line(d); });

  function mouseover() {
	  if (!brushing) {
		  if (isDown) {
			  if ($(this).css("opacity") == 0.5) {
				  // uses the opacity of the row for selection and deselection
				  d3.selectAll('#' + this.id)
					  .transition()
					  .duration(50)
					  .style("opacity", 1)
					  .style("stroke-width", "5px");
			  } else {
				  d3.selectAll('#' + this.id)
					  .transition()
					  .duration(50)
					  .style("opacity", 0.5)
					  .style("stroke-width", "2.5px");
			  }
		  } else {
			  if ($(this).css("stroke-width") == "2.5px") {
				  // uses the stroke-width of the line clicked on to determine
				  // whether to turn the line on or off
				  d3.selectAll('#' + this.id)
					  .transition()
					  .duration(50)
					  .style("opacity", 1);
			  }
		  }
	  }
  }
>>>>>>> ff8145bd

  function onclick() {
	  if (!brushing) {
		  if ($(this).css("stroke-width") == "5px") {
			  // uses the stroke-width of the line clicked on to determine whether
			  // to turn the line on or off
			  d3.selectAll( '#' + this.id)
				  .transition()
				  .duration(50)
				  .style("opacity", 0.5)
				  .style("stroke-width", "2.5px");
		  } else {
			  d3.selectAll( '#' + this.id )
				  .transition()
				  .duration(50)
				  .style("opacity", 1)
				  .style("stroke-width", "5px");
		  }
	  }
  }

  function mouseout() {
	  if (!brushing) {
		  if($(this).css("stroke-width") == "2.5px"){
			  // uses the stroke-width of the line clicked on to determine whether
			  // to turn the line on or off
			  d3.selectAll('#' + this.id)
				  .transition()
				  .duration(50)
				  .style("opacity",0.5);
		  }
	  }
  }

  function brushed() {
	  bundleBrush[this.parentElement.id].brushOn = !brush.empty();
	  if (brush.empty()) {
		  bundleBrush[this.parentElement.id].brushExtent = [0, 100];
	  } else {
		  bundleBrush[this.parentElement.id].brushExtent = brush.extent();
	  }
  }

  function brushStart() {
	  brushing = true;
  }

  function brushEnd() {
	  brushing = false;
  }
}

function showHideTractDetails(state, name)
{
  if (state==true){
    d3.select("#tract"+name).style("display", "inline");
      d3.select("#label"+name)
        .style("color",d3colors[name]);
  }
  else {
    d3.select("#tract"+name).style("display", "none");
    d3.select("#label"+name)
      .style("color","#111111");
  }

}<|MERGE_RESOLUTION|>--- conflicted
+++ resolved
@@ -34,32 +34,32 @@
 
 //add event handler to the checkbox
 d3.selectAll(".tracts")
-  .on("change", function () {
+  .on("change", function () {
       var state = this.checked
       var name = this.name
       //call tractdetails handler
       showHideTractDetails(state, name)
-      highlightBundle(state, name)
+      highlightBundle(state, name)
   });
 
 
 // all select/un-select all checkbox
 d3.selectAll("#selectAllTracts")
-  .on("change", function () {
+  .on("change", function () {
       var state = this.checked;
-      if (state) {
-          d3.selectAll(".tracts").each(function (d, i) {
+      if (state) {
+          d3.selectAll(".tracts").each(function (d, i) {
               this.checked = true;
               showHideTractDetails(this.checked, this.name);
-              highlightBundle(this.checked, this.name);
-          });
-      } else {
-          d3.selectAll(".tracts").each(function (d, i) {
+              highlightBundle(this.checked, this.name);
+          });
+      } else {
+          d3.selectAll(".tracts").each(function (d, i) {
               this.checked = false;
               showHideTractDetails(this.checked, this.name);
-              highlightBundle(this.checked, this.name);
-          });
-      }
+              highlightBundle(this.checked, this.name);
+          });
+      }
 
   });
 
@@ -73,35 +73,35 @@
 
 var line = d3.svg.line()
     .interpolate("basis")
-    .x(function (d) {
-        if (d.pos) {
-            return x(+d.pos);
-        } else {
-            return x(+d.key);
-        }
+    .x(function (d) {
+        if (d.pos) {
+            return x(+d.pos);
+        } else {
+            return x(+d.key);
+        }
     })
-    .y(function (d) {
-        if (d.FA) {
-            return y(+d.FA);
-        } else {
-            return y(+d.values);
-        }
+    .y(function (d) {
+        if (d.FA) {
+            return y(+d.FA);
+        } else {
+            return y(+d.values);
+        }
     });
 
 var bundleBrush = {};
 
-var plotsGuiConfigObj = function () {
+var plotsGuiConfigObj = function () {
     //this.yMin = 0;
     //this.yMax = 1.0;
     //this.xMin = 0;
     //this.xMax = 100;
-    this.brushTract = false;
+    this.brushTract = false;
 };
 
-var plotsGui = new dat.GUI({
+var plotsGui = new dat.GUI({
     autoplace: false,
     width: 350,
-    scrollable: false
+    scrollable: false
 });
 
 var plotsControlBox = new plotsGuiConfigObj();
@@ -109,43 +109,18 @@
 // gui.domElement.id = 'gui';
 var plotsGuiContainer = $('.plotsGUI').append($(plotsGui.domElement));
 
-//var axisController = plotsGui.addFolder('Axis Controls')
-//axisController.add(plotsControlBox, 'yMin')
-//		.min(-1).step(0.01).name('y min');
-
-//axisController.add(plotsControlBox, 'yMax')
-//		.max(1).step(0.01).name('y max');
-
-//axisController.add(plotsControlBox, 'xMin')
-//    .min(0).step(1).name('x min');
-
-//var xMaxController = axisController.add(plotsControlBox, 'xMax')
-//    .max(100).step(1).name('x max');
-
-//xMaxController.onChange(function () {
-//    d3.selectAll(".x.axis").call(xAxis)
-//    queue()
-//    .defer(d3.csv, "data/nodes.csv")
-//    .await(ready)
-//});
-//    rh.traverse(function (child) {
-//        if (child instanceof THREE.Mesh) {
-//            child.material.opacity = value;
-//        }
-//    })
-//});
 
 
 var brushController = plotsGui.add(plotsControlBox, 'brushTract')
     .name('Brushable Tracts');
 
-brushController.onChange(function () {
+brushController.onChange(function () {
     var brushg = d3.selectAll(".brush").data([]);
     brushg.exit().remove();
 
     queue()
     .defer(d3.csv, "data/nodes.csv")
-    .await(ready)
+    .await(ready)
 });
 
 plotsGui.close();
@@ -154,8 +129,7 @@
     .defer(d3.csv, "data/nodes.csv")
     .await(ready);
 
-<<<<<<< HEAD
-function ready(error, data) {
+function ready(error, data) {
     if (error) throw error;
 
     tractdata = d3.nest()
@@ -164,48 +138,27 @@
      .entries(data);
 
 
-    var tract_mean = d3.nest()
-      .key(function (d) { return d.tract; })
-      .key(function (d) { return d.pos; })
-      .rollup(function (v) { return d3.mean(v, function (d) { return +d.FA; }); })
+    var tract_mean = d3.nest()
+      .key(function (d) { return d.tract; })
+      .key(function (d) { return d.pos; })
+      .rollup(function (v) { return d3.mean(v, function (d) { return +d.FA; }); })
       .entries(data);
 
 
-    for (i = 0; i < tract_mean.length; i++) {
-        tractdata[i].values.push(tract_mean[i]);
-    }
-    // set x and y domains for the track plots
+    for (i = 0; i < tract_mean.length; i++) {
+        tractdata[i].values.push(tract_mean[i]);
+    }
+    // set x and y domains for the tract plots
     y.domain([0,1.0]);
     x.domain([0, 100]).nice();
 
-    console.log(plotsControlBox.xMax)
-=======
-function ready(error, data) {
-  if (error) throw error;
-
-  var k = d3.keys(data[0]).filter(function(key) { return (key !== "var" && key!=="subject") });
-  var sub = d3.map(data, function(d){return  d.subject;}).keys()
-  tractdata = k.map(function(name) {
-     return {
-      name: name,
-      subjects: sub.map(function(sub){
-          values: return data.filter( function(d){ return d.subject==sub;})
-                      .map(function(d){ return { variable: d.var, value: +d[name] }; })
-      })
-    };
-  });
->>>>>>> ff8145bd
-
-// set x and y domains for the tract plots
- y.domain([0,1]);
- x.domain(d3.extent(data, function(d) { return d.var; })).nice();
 
 //create axes
 var yAxis = d3.svg.axis()
-       	.scale(y)
+        .scale(y)
         .orient("left")
-	.tickSize(0-w-5)
-	.ticks(5);
+	    .tickSize(0-w-5)
+	    .ticks(5);
 
 var xAxis = d3.svg.axis()
         .scale(x)
@@ -213,12 +166,6 @@
         .tickPadding(8)
         .ticks(5);
 
-<<<<<<< HEAD
-    var xAxis = d3.svg.axis()
-            .scale(x)
-            .orient("bottom")
-            .tickPadding(8)
-            .ticks(5);
 
     var brush = d3.svg.brush()
         .x(x)
@@ -226,10 +173,10 @@
         .on("brushstart", brushStart)
         .on("brushend", brushEnd);
 
-    //initialize panels for each track - and attach track data with them
-    var trpanels = d3.select("#trackdetails").selectAll("svg").data(tractdata);
+    //initialize panels for each tract - and attach tract data with them
+    var trpanels = d3.select("#tractdetails").selectAll("svg").data(tractdata);
     trpanels.enter().append("svg")
-        .attr("id", function (d) { return "track" + (+d.key - 1); })
+        .attr("id", function (d) { return "tract" + (+d.key - 1); })
         .attr("width", w + m.left + m.right + 40)
         .attr("height", h + m.top + m.bottom + axisOffset.bottom)
         .attr("display", "none")
@@ -248,24 +195,24 @@
 
 
     // Populate budleBrush
-    d3.select("#trackdetails").selectAll("svg")[0]
-        .forEach(function (d) {
-            bundleBrush[d.id] = {
+    d3.select("#tractdetails").selectAll("svg")[0]
+        .forEach(function (d) {
+            bundleBrush[d.id] = {
                 brushOn: false,
-                brushExtent: [0, 100]
-            }
+                brushExtent: [0, 100]
+            }
         });
 
     // brush
-    if (plotsControlBox.brushTract) {
-        var brushg = d3.select("#trackdetails").selectAll("svg")
+    if (plotsControlBox.brushTract) {
+        var brushg = d3.select("#tractdetails").selectAll("svg")
         .append("g")
         .attr("class", "brush")
         .call(brush);
 
         brushg.selectAll("rect")
             .attr("y", m.top)
-            .attr("height", h - axisOffset.bottom);
+            .attr("height", h - axisOffset.bottom);
     }
 
     trpanels.append("rect")
@@ -288,74 +235,6 @@
     //   	.text("Fractional Anisotropy");
 
     trpanels.append("text")
-=======
-var brush = d3.svg.brush()
-	.x(x)
-	.on("brush", brushed)
-	.on("brushstart", brushStart)
-	.on("brushend", brushEnd);
-
-//initialize panels for each tract - and attach tract data with them
-var trpanels = d3.select("#tractdetails").selectAll("svg").data(tractdata);
-        trpanels.enter().append("svg")
-            .attr("id",function(d) {return "tract"+ (+d.name-1); })
-            .attr("width", w + m.left + m.right +40)
-            .attr("height", h + m.top + m.bottom + axisOffset.bottom)
-            .attr("display", "none")
-            .append("g")
-            .attr("transform", "translate(" + m.left + "," + m.top + ")")
-   	//y-axis
-            .append("g")
-            .attr("class", "y axis")
-            .attr("transform", "translate(" + m.left + ",0)")
-            .call(yAxis)
-        //x-axis
-            .append("g")
-            .attr("class", "x axis")
-            .attr("transform", "translate(-40," + (h - axisOffset.bottom) + ")")
-            .call(xAxis);
-
-
-		// Populate budleBrush
-		d3.select("#tractdetails").selectAll("svg")[0]
-			.forEach(function(d) {
-				bundleBrush[d.id] = {
-					brushOn: false,
-					brushExtent: [0, 100]
-				}
-			});
-
-		// brush
-		var brushg = d3.select("#tractdetails").selectAll("svg")
-			.append("g")
-			.attr("class", "brush")
-			.call(brush);
-
-		brushg.selectAll("rect")
-			.attr("y", m.top)
-			.attr("height", h - axisOffset.bottom);
-	
-        trpanels.append("rect")
-               .attr("class", "plot")
-       	       .attr("width",  w + m.left + m.right +20 )
-               .attr("height", h + m.top + m.bottom + 15 )
-         			 .attr("x", 0)
-         			 .attr("y", 0)
-         			.style("stroke", function(d){return d3colors[d.name-1];})
-         			.style("fill", "none")
-         			.style("stroke-width", 2);
-
-      // 	trpanels.append("text")
-      //   	.attr("transform", "rotate(-90)")
-      //   	.attr("x", -h/2)
-      //   	.attr("y",0)
-      //   	.style("stroke", "#AFBABF")
-      //   	.attr("dy", "1em")
-      //   	.style("text-anchor", "middle")
-      //   	.text("Fractional Anisotropy");
-
-	trpanels.append("text")
->>>>>>> ff8145bd
         	.attr("x", 350)
         	.attr("y", h + 25)
             .attr("class", "plot_text")
@@ -374,19 +253,24 @@
 
 // associate tractsline with each subject
     var  tractlines = trpanels.selectAll(".tracts")
-        .data(function(d){ return d.subjects; })
+        .data(function(d){ return d.values; })
         .enter().append("g")
         .attr("class", "tracts")
-        .attr("id", function(d,i){return "Subject"+(i);})
-        .style("opacity", 0.5)
-        .style("stroke-width", "2.5px")
+        .attr("id", function (d, i) {
+            if (i >= sub_data.length) {
+                return "Mean" + (i - sub_data.length);
+            } else {
+                return "Subject" + (i);
+            }
+        })
+        .style("opacity", 0.3)
+        .style("stroke-width", "1px")
         .on("mouseover", mouseover)
         .on("mouseout", mouseout)
-<<<<<<< HEAD
         .on("click", onclick);
-
-    //if (ramp != null) {
-    //    tracklines.style("stroke", ramp(1));
+   
+    //if (ramp != null) {
+    //    tractlines.style("stroke", ramp(1));
     //}
 
     d3.selectAll("#Mean0")
@@ -395,151 +279,80 @@
 
     
 
-    tracklines.append("path")
+    tractlines.append("path")
         .attr("class", "line")
         .attr("d", function (d) { return line(d.values); });
 
-    function mouseover() {
-        if (!brushing) {
+    function mouseover() {
+        if (!brushing) {
             if ($(this).css("stroke-width") == "1px") {			//uses the stroke-width of the line clicked on to determine whether to turn the line on or off
                 d3.selectAll('#' + this.id)
                     //.transition()
                     //.duration(50)
                     .style("opacity", 1)
-                    .style("stroke-width", "1.1px");
-            }
-            if (isDown) {
+                    .style("stroke-width", "1.1px");
+            }
+            if (isDown) {
                 if ($(this).css("stroke-width") == "2.1px") {				  //uses the opacity of the row for selection and deselection
                     d3.selectAll('#' + this.id)
                         //.transition()
                         //.duration(50)
                         .style("opacity", 0.3)
-                        .style("stroke-width", "1px");
-                } else if ($(this).css("stroke-width") == "1.1px") {
+                        .style("stroke-width", "1px");
+                } else if ($(this).css("stroke-width") == "1.1px") {
                     d3.selectAll('#' + this.id)
                         //.transition()
                         //.duration(50)
                         .style("opacity", 1)
-                        .style("stroke-width", "2.1px");
-                } else if ($(this).css("stroke-width") == "1px") {
+                        .style("stroke-width", "2.1px");
+                } else if ($(this).css("stroke-width") == "1px") {
                     d3.selectAll('#' + this.id)
                         //.transition()
                         //.duration(50)
                         .style("opacity", 1)
-                        .style("stroke-width", "2.1px");
-                }
-            }
-        }
-    }
-
-    function onclick() {
-        if (!brushing) {
+                        .style("stroke-width", "2.1px");
+                }
+            }
+        }
+    }
+
+    function onclick() {
+        if (!brushing) {
             if ($(this).css("stroke-width") == "2.1px") {				//uses the stroke-width of the line clicked on to determine whether to turn the line on or off
 
                 d3.selectAll('#' + this.id)
                     //.transition()
                     //.duration(50)
                     .style("opacity", 0.3)
-                    .style("stroke-width", "1px");
-            } else if ($(this).css("stroke-width") == "1.1px") {
+                    .style("stroke-width", "1px");
+            } else if ($(this).css("stroke-width") == "1.1px") {
                 d3.selectAll('#' + this.id)
                     //.transition()
                     //.duration(50)
                     .style("opacity", 1)
-                    .style("stroke-width", "2.1px");
-            } else if ($(this).css("opacity") == 0.3) {
+                    .style("stroke-width", "2.1px");
+            } else if ($(this).css("opacity") == 0.3) {
                 d3.selectAll('#' + this.id)
                     //.transition()
                     //.duration(50)
                     .style("opacity", 1)
-                    .style("stroke-width", "2.1px");
-            }
-        }
-    }
-
-    function mouseout() {
-        if (!brushing) {
+                    .style("stroke-width", "2.1px");
+            }
+        }
+    }
+
+    function mouseout() {
+        if (!brushing) {
             if ($(this).css("stroke-width") == "1.1px") {				//uses the stroke-width of the line clicked on to determine whether to turn the line on or off
                 d3.selectAll('#' + this.id)
                     //.transition()
                     //.duration(50)
-                    .style("opacity", 0.3)
-                    .style("stroke-width", "1px");
-            }
-        }
-    }
-=======
-        .on("click", onclick );
-
-
-        tractlines.append("path")
-            .attr("class", "line")
-            //.attr("id", function(d,i){return(i);})
-            .attr("d",  function(d ) { return  line(d); });
-
-  function mouseover() {
-	  if (!brushing) {
-		  if (isDown) {
-			  if ($(this).css("opacity") == 0.5) {
-				  // uses the opacity of the row for selection and deselection
-				  d3.selectAll('#' + this.id)
-					  .transition()
-					  .duration(50)
-					  .style("opacity", 1)
-					  .style("stroke-width", "5px");
-			  } else {
-				  d3.selectAll('#' + this.id)
-					  .transition()
-					  .duration(50)
-					  .style("opacity", 0.5)
-					  .style("stroke-width", "2.5px");
-			  }
-		  } else {
-			  if ($(this).css("stroke-width") == "2.5px") {
-				  // uses the stroke-width of the line clicked on to determine
-				  // whether to turn the line on or off
-				  d3.selectAll('#' + this.id)
-					  .transition()
-					  .duration(50)
-					  .style("opacity", 1);
-			  }
-		  }
-	  }
-  }
->>>>>>> ff8145bd
-
-  function onclick() {
-	  if (!brushing) {
-		  if ($(this).css("stroke-width") == "5px") {
-			  // uses the stroke-width of the line clicked on to determine whether
-			  // to turn the line on or off
-			  d3.selectAll( '#' + this.id)
-				  .transition()
-				  .duration(50)
-				  .style("opacity", 0.5)
-				  .style("stroke-width", "2.5px");
-		  } else {
-			  d3.selectAll( '#' + this.id )
-				  .transition()
-				  .duration(50)
-				  .style("opacity", 1)
-				  .style("stroke-width", "5px");
-		  }
-	  }
-  }
-
-  function mouseout() {
-	  if (!brushing) {
-		  if($(this).css("stroke-width") == "2.5px"){
-			  // uses the stroke-width of the line clicked on to determine whether
-			  // to turn the line on or off
-			  d3.selectAll('#' + this.id)
-				  .transition()
-				  .duration(50)
-				  .style("opacity",0.5);
-		  }
-	  }
-  }
+                    .style("opacity", 0.3)
+                    .style("stroke-width", "1px");
+            }
+        }
+    }
+
 
   function brushed() {
 	  bundleBrush[this.parentElement.id].brushOn = !brush.empty();
